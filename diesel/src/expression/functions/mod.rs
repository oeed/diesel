--- conflicted
+++ resolved
@@ -101,16 +101,11 @@
     };
 }
 
-<<<<<<< HEAD
 /// TODO: avoid needing this public: should be possible once windowing functions are available
 pub mod aggregate_folding;
 /// TODO: avoid needing this public: should be possible once windowing functions are available
 pub mod aggregate_ordering;
-=======
 pub(crate) mod aggregate_expressions;
-pub(crate) mod aggregate_folding;
-pub(crate) mod aggregate_ordering;
->>>>>>> 6f09e2e4
 pub(crate) mod date_and_time;
 pub(crate) mod helper_types;
 pub(crate) mod window_functions;