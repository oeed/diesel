--- conflicted
+++ resolved
@@ -126,21 +126,12 @@
 //!   (for example, `returning_clauses_for_sqlite_3_35` for enabling support for returning clauses in newer
 //!   sqlite versions)
 //! * `the trait bound posts::title: SelectableExpression<users::table> is not satisfied` while
-<<<<<<< HEAD
 //!    executing a query:
 //!    This error message indicates that you're trying to select a field from a table
 //!    that does not appear in your from clause. If your query joins the relevant table via
 //!    [`left_join`](crate::query_dsl::QueryDsl::left_join) or [`full_join`](crate::query_dsl::QueryDsl::full_join) you need to call
 //!    [`.nullable()`](crate::expression_methods::NullableExpressionMethods::nullable)
 //!    on the relevant column in your select clause.
-=======
-//!   executing a query:
-//!   This error message indicates that you're trying to select a field from a table
-//!   that does not appear in your from clause. If your query joins the relevant table via
-//!   [`left_join`](crate::query_dsl::QueryDsl::left_join) you need to call
-//!   [`.nullable()`](crate::expression_methods::NullableExpressionMethods::nullable)
-//!   on the relevant column in your select clause.
->>>>>>> 6f09e2e4
 //!
 //!
 //! ## Getting help
