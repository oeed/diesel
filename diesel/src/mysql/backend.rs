//! The MySQL backend

use super::query_builder::MysqlQueryBuilder;
use super::MysqlValue;
use crate::backend::sql_dialect::on_conflict_clause::SupportsOnConflictClause;
use crate::backend::*;
use crate::internal::derives::multiconnection::sql_dialect;
use crate::query_builder::bind_collector::RawBytesBindCollector;
use crate::sql_types::TypeMetadata;

/// The MySQL backend
#[derive(Debug, Copy, Clone, Hash, PartialEq, Eq, Default)]
pub struct Mysql;

#[allow(missing_debug_implementations)]
/// Represents possible types, that can be transmitted as via the
/// Mysql wire protocol
#[derive(Debug, Hash, PartialEq, Eq, Clone, Copy)]
#[non_exhaustive]
pub enum MysqlType {
    /// A 8 bit signed integer
    Tiny,
    /// A 8 bit unsigned integer
    UnsignedTiny,
    /// A 16 bit signed integer
    Short,
    /// A 16 bit unsigned integer
    UnsignedShort,
    /// A 32 bit signed integer
    Long,
    /// A 32 bit unsigned integer
    UnsignedLong,
    /// A 64 bit signed integer
    LongLong,
    /// A 64 bit unsigned integer
    UnsignedLongLong,
    /// A 32 bit floating point number
    Float,
    /// A 64 bit floating point number
    Double,
    /// A fixed point decimal value
    Numeric,
    /// A datatype to store a time value
    Time,
    /// A datatype to store a date value
    Date,
    /// A datatype containing timestamp values ranging from
    /// '1000-01-01 00:00:00' to '9999-12-31 23:59:59'.
    DateTime,
    /// A datatype containing timestamp values ranging from
    /// 1970-01-01 00:00:01' UTC to '2038-01-19 03:14:07' UTC.
    Timestamp,
    /// A datatype for string values
    String,
    /// A datatype containing binary large objects
    Blob,
    /// A value containing a set of bit's
    Bit,
    /// A user defined set type
    Set,
    /// A user defined enum type
    Enum,
}

impl Backend for Mysql {
    type QueryBuilder = MysqlQueryBuilder;
    type RawValue<'a> = MysqlValue<'a>;
    type BindCollector<'a> = RawBytesBindCollector<Self>;
}

impl TypeMetadata for Mysql {
    type TypeMetadata = MysqlType;
    type MetadataLookup = ();
}

impl SqlDialect for Mysql {
    type ReturningClause = sql_dialect::returning_clause::DoesNotSupportReturningClause;

    type OnConflictClause = MysqlOnConflictClause;

    type InsertWithDefaultKeyword = sql_dialect::default_keyword_for_insert::IsoSqlDefaultKeyword;
    type BatchInsertSupport = sql_dialect::batch_insert_support::PostgresLikeBatchInsertSupport;
    type DefaultValueClauseForInsert = MysqlStyleDefaultValueClause;

    type EmptyFromClauseSyntax = sql_dialect::from_clause_syntax::AnsiSqlFromClauseSyntax;
    type SelectStatementSyntax = sql_dialect::select_statement_syntax::AnsiSqlSelectStatement;

    type ExistsSyntax = sql_dialect::exists_syntax::AnsiSqlExistsSyntax;
    type ArrayComparison = sql_dialect::array_comparison::AnsiSqlArrayComparison;

    type ConcatClause = MysqlConcatClause;
    type AliasSyntax = sql_dialect::alias_syntax::AsAliasSyntax;

<<<<<<< HEAD
    type FullJoinSupport = sql_dialect::full_join_support::NoFullJoinSupport;
=======
    type WindowFrameClauseGroupSupport =
        sql_dialect::window_frame_clause_group_support::NoGroupWindowFrameUnit;

    type WindowFrameExclusionSupport =
        sql_dialect::window_frame_exclusion_support::NoFrameFrameExclusionSupport;

    type AggregateFunctionExpressions =
        sql_dialect::aggregate_function_expressions::NoAggregateFunctionExpressions;

    type BuiltInWindowFunctionRequireOrder = MysqlRequiresOrderForWindowFunctions;
>>>>>>> 6f09e2e4
}

impl DieselReserveSpecialization for Mysql {}
impl TrustedBackend for Mysql {}

#[derive(Debug, Clone, Copy)]
pub struct MysqlStyleDefaultValueClause;

#[derive(Debug, Clone, Copy)]
pub struct MysqlConcatClause;

#[derive(Debug, Clone, Copy)]
pub struct MysqlOnConflictClause;

#[derive(Debug, Clone, Copy)]
pub struct MysqlRequiresOrderForWindowFunctions;

impl SupportsOnConflictClause for MysqlOnConflictClause {}<|MERGE_RESOLUTION|>--- conflicted
+++ resolved
@@ -91,9 +91,8 @@
     type ConcatClause = MysqlConcatClause;
     type AliasSyntax = sql_dialect::alias_syntax::AsAliasSyntax;
 
-<<<<<<< HEAD
     type FullJoinSupport = sql_dialect::full_join_support::NoFullJoinSupport;
-=======
+
     type WindowFrameClauseGroupSupport =
         sql_dialect::window_frame_clause_group_support::NoGroupWindowFrameUnit;
 
@@ -104,7 +103,6 @@
         sql_dialect::aggregate_function_expressions::NoAggregateFunctionExpressions;
 
     type BuiltInWindowFunctionRequireOrder = MysqlRequiresOrderForWindowFunctions;
->>>>>>> 6f09e2e4
 }
 
 impl DieselReserveSpecialization for Mysql {}
