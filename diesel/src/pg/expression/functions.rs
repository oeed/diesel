--- conflicted
+++ resolved
@@ -999,18 +999,55 @@
 
 #[cfg(feature = "postgres_backend")]
 define_sql_function! {
-<<<<<<< HEAD
+    /// Trims an array by removing the last n elements. If the array is multidimensional, only the first dimension is trimmed.
+    ///
+    /// # Example
+    ///
+    /// ```rust
+    /// # include!("../../doctest_setup.rs");
+    /// #
+    /// # fn main(){
+    /// #    run_test().unwrap();
+    /// # }
+    /// # fn run_test()->QueryResult<()>{
+    /// #   use diesel::dsl::trim_array;
+    /// #   use diesel::sql_types::{Nullable,Array,Integer};
+    /// #   let connection = &mut establish_connection();
+    ///
+    /// let trimmed_array = diesel::select(trim_array::<Array<Integer>, _, _>(vec![1, 2, 3, 4], 3))
+    ///     .get_result::<Vec<i32>>(connection)?;
+    /// assert_eq!(vec![1], trimmed_array);
+    ///
+    /// let trimmed_array = diesel::select(trim_array::<Array<Nullable<Integer>>, _, _>(vec![Some(1), Some(2), Some(3)], 1))
+    ///     .get_result::<Vec<Option<i32>>>(connection)?;
+    /// assert_eq!(vec![Some(1), Some(2)], trimmed_array);
+    ///
+    /// let trimmed_array = diesel::select(trim_array::<Array<Integer>, _, _>(Vec::<i32>::new(), 0))
+    ///     .get_result::<Vec<i32>>(connection)?;
+    /// assert_eq!(Vec::<i32>::new(), trimmed_array);
+    ///
+    /// let trimmed_array = diesel::select(trim_array::<Nullable<Array<Integer>>, _, _>(None::<Vec<i32>>, 0))
+    ///     .get_result::<Option<Vec<i32>>>(connection)?;
+    /// assert_eq!(None, trimmed_array);
+    ///
+    /// let trimmed_array = diesel::select(trim_array::<Nullable<Array<Integer>>, _, _>(None::<Vec<i32>>, 1))
+    ///     .get_result::<Option<Vec<i32>>>(connection)?;
+    /// assert_eq!(None, trimmed_array);
+    /// # Ok(())
+    /// # }
+    ///
+    fn trim_array<Arr:ArrayOrNullableArray + SingleValue>(a: Arr, n: Integer) -> Arr;
+}
+
+#[cfg(feature = "postgres_backend")]
+define_sql_function! {
     /// Concatenates two arrays
-=======
-    /// Trims an array by removing the last n elements. If the array is multidimensional, only the first dimension is trimmed.
->>>>>>> 09d5e105
-    ///
-    /// # Example
-    ///
-    /// ```rust
-    /// # include!("../../doctest_setup.rs");
-    /// #
-<<<<<<< HEAD
+    ///
+    /// # Example
+    ///
+    /// ```rust
+    /// # include!("../../doctest_setup.rs");
+    /// #
     /// # fn main() {
     /// #     run_test().unwrap();
     /// # }
@@ -1058,37 +1095,4 @@
     /// # }
     /// ```
     fn array_length<Arr: ArrayOrNullableArray + SingleValue>(array: Arr, dimension: Integer) -> Nullable<Integer>;
-=======
-    /// # fn main(){
-    /// #    run_test().unwrap();
-    /// # }
-    /// # fn run_test()->QueryResult<()>{
-    /// #   use diesel::dsl::trim_array;
-    /// #   use diesel::sql_types::{Nullable,Array,Integer};
-    /// #   let connection = &mut establish_connection();
-    ///
-    /// let trimmed_array = diesel::select(trim_array::<Array<Integer>, _, _>(vec![1, 2, 3, 4], 3))
-    ///     .get_result::<Vec<i32>>(connection)?;
-    /// assert_eq!(vec![1], trimmed_array);
-    ///
-    /// let trimmed_array = diesel::select(trim_array::<Array<Nullable<Integer>>, _, _>(vec![Some(1), Some(2), Some(3)], 1))
-    ///     .get_result::<Vec<Option<i32>>>(connection)?;
-    /// assert_eq!(vec![Some(1), Some(2)], trimmed_array);
-    ///
-    /// let trimmed_array = diesel::select(trim_array::<Array<Integer>, _, _>(Vec::<i32>::new(), 0))
-    ///     .get_result::<Vec<i32>>(connection)?;
-    /// assert_eq!(Vec::<i32>::new(), trimmed_array);
-    ///
-    /// let trimmed_array = diesel::select(trim_array::<Nullable<Array<Integer>>, _, _>(None::<Vec<i32>>, 0))
-    ///     .get_result::<Option<Vec<i32>>>(connection)?;
-    /// assert_eq!(None, trimmed_array);
-    ///
-    /// let trimmed_array = diesel::select(trim_array::<Nullable<Array<Integer>>, _, _>(None::<Vec<i32>>, 1))
-    ///     .get_result::<Option<Vec<i32>>>(connection)?;
-    /// assert_eq!(None, trimmed_array);
-    /// # Ok(())
-    /// # }
-    ///
-    fn trim_array<Arr:ArrayOrNullableArray + SingleValue>(a: Arr, n: Integer) -> Arr;
->>>>>>> 09d5e105
 }