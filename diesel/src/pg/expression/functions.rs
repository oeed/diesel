//! PostgreSQL specific functions

use super::expression_methods::InetOrCidr;
use crate::expression::functions::define_sql_function;
use crate::pg::expression::expression_methods::ArrayOrNullableArray;
use crate::pg::expression::expression_methods::JsonOrNullableJson;
use crate::pg::expression::expression_methods::JsonbOrNullableJsonb;
use crate::pg::expression::expression_methods::MaybeNullableValue;
use crate::pg::expression::expression_methods::MultirangeOrNullableMultirange;
use crate::pg::expression::expression_methods::MultirangeOrRangeMaybeNullable;
use crate::pg::expression::expression_methods::RangeOrNullableRange;
use crate::pg::expression::expression_methods::TextArrayOrNullableTextArray;
use crate::sql_types::*;

define_sql_function! {
    /// Creates an abbreviated display format as text.
    #[cfg(feature = "postgres_backend")]
    fn abbrev<T: InetOrCidr + SingleValue>(addr: T) -> Text;
}
define_sql_function! {
    /// Computes the broadcast address for the address's network.
    #[cfg(feature = "postgres_backend")]
    fn broadcast<T: InetOrCidr + SingleValue>(addr: T) -> Inet;
}
define_sql_function! {
    /// Returns the address's family: 4 for IPv4, 6 for IPv6.
    #[cfg(feature = "postgres_backend")]
    fn family<T: InetOrCidr + SingleValue>(addr: T) -> Integer;
}
define_sql_function! {
    /// Returns the IP address as text, ignoring the netmask.
    #[cfg(feature = "postgres_backend")]
    fn host<T: InetOrCidr + SingleValue>(addr: T) -> Text;
}
define_sql_function! {
    /// Computes the host mask for the address's network.
    #[cfg(feature = "postgres_backend")]
    fn hostmask<T: InetOrCidr + SingleValue>(addr: T) -> Inet;
}
define_sql_function! {
    /// Computes the smallest network that includes both of the given networks.
    #[cfg(feature = "postgres_backend")]
    fn inet_merge<T: InetOrCidr + SingleValue, U: InetOrCidr + SingleValue>(a: T, b: U) -> Cidr;
}
define_sql_function! {
    /// Tests whether the addresses belong to the same IP family.
    #[cfg(feature = "postgres_backend")]
    fn inet_same_family<T: InetOrCidr + SingleValue, U: InetOrCidr + SingleValue>(a: T, b: U) -> Bool;
}
define_sql_function! {
    /// Returns the netmask length in bits.
    #[cfg(feature = "postgres_backend")]
    fn masklen<T: InetOrCidr + SingleValue>(addr: T) -> Integer;
}
define_sql_function! {
    /// Computes the network mask for the address's network.
    #[cfg(feature = "postgres_backend")]
    fn netmask<T: InetOrCidr + SingleValue>(addr: T) -> Inet;
}
define_sql_function! {
    /// Returns the network part of the address, zeroing out whatever is to the right of the
    /// netmask. (This is equivalent to casting the value to cidr.)
    #[cfg(feature = "postgres_backend")]
    fn network<T: InetOrCidr + SingleValue>(addr: T) -> Cidr;
}
define_sql_function! {
    /// Sets the netmask length for an inet or cidr value.
    /// For inet, the address part does not changes. For cidr, address bits to the right of the new
    /// netmask are set to zero.
    #[cfg(feature = "postgres_backend")]
    fn set_masklen<T: InetOrCidr + SingleValue>(addr: T, len: Integer) -> T;
}

define_sql_function! {
    /// Returns the lower bound of the range
    ///
    /// If the range is empty or has no lower bound, it returns NULL.
    ///
    /// # Example
    ///
    /// ```rust
    /// # include!("../../doctest_setup.rs");
    /// #
    /// # fn main() {
    /// #     run_test().unwrap();
    /// # }
    /// #
    /// # fn run_test() -> QueryResult<()> {
    /// # use diesel::pg::sql_types::{Range, Multirange};
    /// # use diesel::dsl::lower;
    /// #     use std::collections::Bound;
    /// #     use diesel::sql_types::{Nullable, Integer, Array};
    /// #     let connection = &mut establish_connection();
    /// let int = diesel::select(lower::<Range<_>,  _>(1..2)).get_result::<Option<i32>>(connection)?;
    /// assert_eq!(Some(1), int);
    ///
    /// let int = diesel::select(lower::<Range<_>, _>(..2)).get_result::<Option<i32>>(connection)?;
    /// assert_eq!(None, int);
    ///
    /// let int = diesel::select(lower::<Nullable<Range<_>>, _>(None::<std::ops::Range<i32>>)).get_result::<Option<i32>>(connection)?;
    /// assert_eq!(None, int);
    ///
    /// let int = diesel::select(lower::<Multirange<_>, _>(vec![5..7])).get_result::<Option<i32>>(connection)?;
    /// assert_eq!(Some(5), int);
    /// #     Ok(())
    /// # }
    /// ```
    #[cfg(feature = "postgres_backend")]
    fn lower<R: MultirangeOrRangeMaybeNullable + SingleValue>(range: R) -> Nullable<R::Inner>;
}

define_sql_function! {
    /// Returns the upper bound of the range
    ///
    /// If the range is empty or has no upper bound, it returns NULL.
    ///
    /// # Example
    ///
    /// ```rust
    /// # include!("../../doctest_setup.rs");
    /// #
    /// # fn main() {
    /// #     run_test().unwrap();
    /// # }
    /// #
    /// # fn run_test() -> QueryResult<()> {
    /// # use diesel::pg::sql_types::{Range, Multirange};
    /// # use diesel::dsl::upper;
    /// #     use std::collections::Bound;
    /// #     use diesel::sql_types::{Nullable, Integer, Array};
    /// #     let connection = &mut establish_connection();
    /// let int = diesel::select(upper::<Range<_>,  _>(1..2)).get_result::<Option<i32>>(connection)?;
    /// assert_eq!(Some(2), int);
    ///
    /// let int = diesel::select(upper::<Range<_>, _>(1..)).get_result::<Option<i32>>(connection)?;
    /// assert_eq!(None, int);
    ///
    /// let int = diesel::select(upper::<Nullable<Range<_>>, _>(None::<std::ops::Range<i32>>)).get_result::<Option<i32>>(connection)?;
    /// assert_eq!(None, int);
    ///
    /// let int = diesel::select(upper::<Multirange<_>, _>(vec![5..7])).get_result::<Option<i32>>(connection)?;
    /// assert_eq!(Some(7), int);
    /// #     Ok(())
    /// # }
    /// ```
    #[cfg(feature = "postgres_backend")]
    fn upper<R: MultirangeOrRangeMaybeNullable + SingleValue>(range: R) -> Nullable<R::Inner>;
}

define_sql_function! {
    /// Returns true if the range is empty
    ///
    /// # Example
    ///
    /// ```rust
    /// # include!("../../doctest_setup.rs");
    /// #
    /// # fn main() {
    /// #     run_test().unwrap();
    /// # }
    /// #
    /// # fn run_test() -> QueryResult<()> {
    /// # use diesel::pg::sql_types::{Range, Multirange};
    /// # use diesel::dsl::isempty;
    /// #     use std::collections::Bound;
    /// #     use diesel::sql_types::{Nullable, Integer, Array};
    /// #     let connection = &mut establish_connection();
    /// let int = diesel::select(isempty::<Range<Integer>,  _>(1..5)).get_result::<Option<bool>>(connection)?;
    /// assert_eq!(Some(false), int);
    ///
    /// let int = diesel::select(isempty::<Range<Integer>, _>(1..1)).get_result::<Option<bool>>(connection)?;
    /// assert_eq!(Some(true), int);
    ///
    /// let int = diesel::select(isempty::<Nullable<Range<Integer>>, _>(None::<std::ops::Range<i32>>)).get_result::<Option<bool>>(connection)?;
    /// assert_eq!(None, int);
    ///
    /// let int = diesel::select(isempty::<Multirange<Integer>, _>(vec![5..7])).get_result::<Option<bool>>(connection)?;
    /// assert_eq!(Some(false), int);
    /// #     Ok(())
    /// # }
    /// ```
    #[cfg(feature = "postgres_backend")]
    fn isempty<R: MultirangeOrRangeMaybeNullable + SingleValue>(range: R) -> Nullable<Bool>;
}

define_sql_function! {
    /// Returns true if the range's lower bound is inclusive
    ///
    /// # Example
    ///
    /// ```rust
    /// # include!("../../doctest_setup.rs");
    /// #
    /// # fn main() {
    /// #     run_test().unwrap();
    /// # }
    /// #
    /// # fn run_test() -> QueryResult<()> {
    /// # use diesel::pg::sql_types::{Range, Multirange};
    /// # use diesel::dsl::lower_inc;
    /// #     use std::collections::Bound;
    /// #     use diesel::sql_types::{Nullable, Integer, Array};
    /// #     let connection = &mut establish_connection();
    /// let int = diesel::select(lower_inc::<Range<Integer>,  _>(1..5)).get_result::<Option<bool>>(connection)?;
    /// assert_eq!(Some(true), int);
    ///
    /// let int = diesel::select(lower_inc::<Range<Integer>, _>(..5)).get_result::<Option<bool>>(connection)?;
    /// assert_eq!(Some(false), int);
    ///
    /// let int = diesel::select(lower_inc::<Nullable<Range<Integer>>, _>(None::<std::ops::Range<i32>>)).get_result::<Option<bool>>(connection)?;
    /// assert_eq!(None, int);
    ///
    /// let int = diesel::select(lower_inc::<Multirange<Integer>, _>(vec![5..7])).get_result::<Option<bool>>(connection)?;
    /// assert_eq!(Some(true), int);
    /// #     Ok(())
    /// # }
    /// ```
    #[cfg(feature = "postgres_backend")]
    fn lower_inc<R: MultirangeOrRangeMaybeNullable + SingleValue>(range: R) -> Nullable<Bool>;
}

define_sql_function! {
    /// Returns true if the range's upper bound is inclusive
    ///
    /// # Example
    ///
    /// ```rust
    /// # include!("../../doctest_setup.rs");
    /// #
    /// # fn main() {
    /// #     run_test().unwrap();
    /// # }
    /// #
    /// # fn run_test() -> QueryResult<()> {
    /// # use diesel::pg::sql_types::{Range, Multirange};
    /// # use diesel::dsl::upper_inc;
    /// #     use std::collections::Bound;
    /// #     use diesel::sql_types::{Nullable, Integer, Array};
    /// #     let connection = &mut establish_connection();
    /// let int = diesel::select(upper_inc::<Range<Integer>,  _>(1..5)).get_result::<Option<bool>>(connection)?;
    /// assert_eq!(Some(false), int);
    ///
    /// let int = diesel::select(upper_inc::<Nullable<Range<Integer>>, _>(None::<std::ops::Range<i32>>)).get_result::<Option<bool>>(connection)?;
    /// assert_eq!(None, int);
    ///
    /// let int = diesel::select(upper_inc::<Multirange<Integer>, _>(vec![5..7])).get_result::<Option<bool>>(connection)?;
    /// assert_eq!(Some(false), int);
    /// #     Ok(())
    /// # }
    /// ```
    #[cfg(feature = "postgres_backend")]
    fn upper_inc<R: MultirangeOrRangeMaybeNullable + SingleValue>(range: R) -> Nullable<Bool>;
}

define_sql_function! {
    /// Returns true if the range's lower bound is unbounded
    ///
    /// # Example
    ///
    /// ```rust
    /// # include!("../../doctest_setup.rs");
    /// #
    /// # fn main() {
    /// #     run_test().unwrap();
    /// # }
    /// #
    /// # fn run_test() -> QueryResult<()> {
    /// # use diesel::pg::sql_types::{Range, Multirange};
    /// # use diesel::dsl::lower_inf;
    /// #     use std::collections::Bound;
    /// #     use diesel::sql_types::{Nullable, Integer, Array};
    /// #     let connection = &mut establish_connection();
    /// let int = diesel::select(lower_inf::<Range<Integer>,  _>(1..5)).get_result::<Option<bool>>(connection)?;
    /// assert_eq!(Some(false), int);
    ///
    /// let int = diesel::select(lower_inf::<Range<Integer>,  _>(..5)).get_result::<Option<bool>>(connection)?;
    /// assert_eq!(Some(true), int);
    ///
    /// let int = diesel::select(lower_inf::<Nullable<Range<Integer>>, _>(None::<std::ops::Range<i32>>)).get_result::<Option<bool>>(connection)?;
    /// assert_eq!(None, int);
    ///
    /// let int = diesel::select(lower_inf::<Multirange<Integer>, _>(vec![5..7])).get_result::<Option<bool>>(connection)?;
    /// assert_eq!(Some(false), int);
    /// #     Ok(())
    /// # }
    /// ```
    #[cfg(feature = "postgres_backend")]
    fn lower_inf<R: MultirangeOrRangeMaybeNullable + SingleValue>(range: R) -> Nullable<Bool>;
}

define_sql_function! {
    /// Returns true if the range's upper bound is unbounded
    ///
    /// # Example
    ///
    /// ```rust
    /// # include!("../../doctest_setup.rs");
    /// #
    /// # fn main() {
    /// #     run_test().unwrap();
    /// # }
    /// #
    /// # fn run_test() -> QueryResult<()> {
    /// # use diesel::pg::sql_types::{Range, Multirange};
    /// # use diesel::dsl::upper_inf;
    /// #     use std::collections::Bound;
    /// #     use diesel::sql_types::{Nullable, Integer, Array};
    /// #     let connection = &mut establish_connection();
    /// let int = diesel::select(upper_inf::<Range<Integer>,  _>(1..5)).get_result::<Option<bool>>(connection)?;
    /// assert_eq!(Some(false), int);
    ///
    /// let int = diesel::select(upper_inf::<Range<Integer>,  _>(1..)).get_result::<Option<bool>>(connection)?;
    /// assert_eq!(Some(true), int);
    ///
    /// let int = diesel::select(upper_inf::<Nullable<Range<Integer>>, _>(None::<std::ops::Range<i32>>)).get_result::<Option<bool>>(connection)?;
    /// assert_eq!(None, int);
    ///
    /// let int = diesel::select(upper_inf::<Multirange<Integer>, _>(vec![5..7])).get_result::<Option<bool>>(connection)?;
    /// assert_eq!(Some(false), int);
    /// #     Ok(())
    /// # }
    /// ```
    #[cfg(feature = "postgres_backend")]
    fn upper_inf<R: MultirangeOrRangeMaybeNullable + SingleValue>(range: R) -> Nullable<Bool>;
}

define_sql_function! {
    /// Returns the smallest range which includes both of the given ranges
    ///
    /// # Example
    ///
    /// ```rust
    /// # include!("../../doctest_setup.rs");
    /// #
    /// # fn main() {
    /// #     run_test().unwrap();
    /// # }
    /// #
    /// # fn run_test() -> QueryResult<()> {
    /// # use diesel::pg::sql_types::{Range, Multirange};
    /// # use diesel::dsl::range_merge;
    /// #     use std::collections::Bound;
    /// #     use diesel::sql_types::{Nullable, Integer, Array};
    /// #     let connection = &mut establish_connection();
    /// let int = diesel::select(range_merge::<Range<Integer>, Range<_>,  _, _>(5..11, 10..)).get_result::<Option<(Bound<i32>, Bound<i32>)>>(connection)?;
    /// assert_eq!(Some((Bound::Included(5), Bound::Unbounded)), int);
    ///
    /// let int = diesel::select(range_merge::<Range<Integer>, Range<_>,  _, _>(1..3, 7..10)).get_result::<Option<(Bound<i32>, Bound<i32>)>>(connection)?;
    /// assert_eq!(Some((Bound::Included(1), Bound::Excluded(10))), int);
    ///
    /// let int = diesel::select(range_merge::<Nullable<Range<Integer>>, Nullable<Range<_>>,  _, _>(None::<std::ops::Range<i32>>, 7..10)).get_result::<Option<(Bound<i32>, Bound<i32>)>>(connection)?;
    /// assert_eq!(None, int);
    ///
    /// let int = diesel::select(range_merge::<Nullable<Range<Integer>>, Nullable<Range<_>>,  _, _>(1..3, None::<std::ops::Range<i32>>)).get_result::<Option<(Bound<i32>, Bound<i32>)>>(connection)?;
    /// assert_eq!(None, int);
    /// #     Ok(())
    /// # }
    /// ```
    #[cfg(feature = "postgres_backend")]
    fn range_merge<R1: RangeOrNullableRange + SingleValue, R2: RangeOrNullableRange<Inner=R1::Inner> + SingleValue>(lhs: R1, rhs: R2) -> Nullable<Range<R1::Inner>>;
}

define_sql_function! {
    /// Returns the smallest range which includes all ranges in the multirange
    ///
    /// # Example
    ///
    /// ```rust
    /// # include!("../../doctest_setup.rs");
    /// #
    /// # fn main() {
    /// #     run_test().unwrap();
    /// # }
    /// #
    /// # fn run_test() -> QueryResult<()> {
    /// # use diesel::pg::sql_types::{Range, Multirange};
    /// # use diesel::dsl::multirange_merge;
    /// #     use std::collections::Bound;
    /// #     use diesel::sql_types::{Nullable, Integer, Array};
    /// #     let connection = &mut establish_connection();
    /// let int = diesel::select(multirange_merge::<Multirange<Integer>, _>(vec![1..3, 7..10])).get_result::<(Bound<i32>, Bound<i32>)>(connection)?;
    /// assert_eq!((Bound::Included(1), Bound::Excluded(10)), int);
    ///
    /// let int = diesel::select(multirange_merge::<Nullable<Multirange<Integer>>, _>(None::<Vec<std::ops::Range<i32>>>)).get_result::<Option<(Bound<i32>, Bound<i32>)>>(connection)?;
    /// assert_eq!(None, int);
    /// #     Ok(())
    /// # }
    /// ```
    #[cfg(feature = "postgres_backend")]
    #[sql_name = "range_merge"]
    fn multirange_merge<R: MultirangeOrNullableMultirange + SingleValue>(multirange: R) -> R::Range;
}

define_sql_function! {
    /// Returns range of integer
    ///
    /// # Example
    ///
    /// ```rust
    /// # include!("../../doctest_setup.rs");
    /// #
    /// # table! {
    /// #     posts {
    /// #         id -> Integer,
    /// #         versions -> Int4range,
    /// #     }
    /// # }
    /// #
    /// # fn main() {
    /// #     run_test().unwrap();
    /// # }
    /// #
    /// # fn run_test() -> QueryResult<()> {
    /// #     use self::posts::dsl::*;
    /// #     use std::collections::Bound;
    /// #     let conn = &mut establish_connection();
    /// #     diesel::sql_query("DROP TABLE IF EXISTS posts").execute(conn).unwrap();
    /// #     diesel::sql_query("CREATE TABLE posts (id SERIAL PRIMARY KEY, versions INT4RANGE NOT NULL)").execute(conn).unwrap();
    /// #
    /// use diesel::dsl::int4range;
    /// use diesel::pg::sql_types::RangeBound;
    ///
    /// diesel::insert_into(posts)
    ///     .values(&[
    ///        versions.eq(int4range(Some(3), Some(5), RangeBound::LowerBoundInclusiveUpperBoundInclusive)),
    ///        versions.eq(int4range(None, Some(2), RangeBound::LowerBoundInclusiveUpperBoundExclusive)),
    ///     ]).execute(conn)?;
    ///
    /// let cool_posts = posts.select(versions)
    ///     .load::<(Bound<i32>, Bound<i32>)>(conn)?;
    /// assert_eq!(vec![
    ///          (Bound::Included(3), Bound::Excluded(6)), // Postgres cast this internally
    ///          (Bound::Unbounded, Bound::Excluded(2)),
    ///      ], cool_posts);
    /// #     Ok(())
    /// # }
    /// ```
    #[cfg(feature = "postgres_backend")]
    fn int4range(lower: Nullable<Integer>, upper: Nullable<Integer>, bound: RangeBoundEnum) -> Int4range;
}

define_sql_function! {
    /// Returns range of big ints
    ///
    /// # Example
    ///
    /// ```rust
    /// # include!("../../doctest_setup.rs");
    /// #
    /// # table! {
    /// #     posts {
    /// #         id -> Integer,
    /// #         versions -> Int8range,
    /// #     }
    /// # }
    /// #
    /// # fn main() {
    /// #     run_test().unwrap();
    /// # }
    /// #
    /// # fn run_test() -> QueryResult<()> {
    /// #     use self::posts::dsl::*;
    /// #     use std::collections::Bound;
    /// #     let conn = &mut establish_connection();
    /// #     diesel::sql_query("DROP TABLE IF EXISTS posts").execute(conn).unwrap();
    /// #     diesel::sql_query("CREATE TABLE posts (id SERIAL PRIMARY KEY, versions INT8RANGE NOT NULL)").execute(conn).unwrap();
    /// #
    /// use diesel::dsl::int8range;
    /// use diesel::pg::sql_types::RangeBound;
    ///
    /// diesel::insert_into(posts)
    ///     .values(&[
    ///        versions.eq(int8range(Some(3), Some(5), RangeBound::LowerBoundInclusiveUpperBoundInclusive)),
    ///        versions.eq(int8range(None, Some(2), RangeBound::LowerBoundInclusiveUpperBoundExclusive)),
    ///     ]).execute(conn)?;
    ///
    /// let cool_posts = posts.select(versions)
    ///     .load::<(Bound<i64>, Bound<i64>)>(conn)?;
    /// assert_eq!(vec![
    ///          (Bound::Included(3), Bound::Excluded(6)), // Postgres cast this internally
    ///          (Bound::Unbounded, Bound::Excluded(2)),
    ///      ], cool_posts);
    /// #     Ok(())
    /// # }
    /// ```
    #[cfg(feature = "postgres_backend")]
    fn int8range(lower: Nullable<BigInt>, upper: Nullable<BigInt>, bound: RangeBoundEnum) -> Int8range;
}

define_sql_function! {
    /// Returns range of numeric values
    ///
    /// # Example
    ///
    /// ```rust
    /// # include!("../../doctest_setup.rs");
    /// #
    /// # table! {
    /// #     posts {
    /// #         id -> Integer,
    /// #         versions -> Numrange,
    /// #     }
    /// # }
    /// #
    /// # fn main() {
    /// #     #[cfg(feature = "numeric")]
    /// #     run_test().unwrap();
    /// # }
    /// #
    /// # #[cfg(feature = "numeric")]
    /// # fn run_test() -> QueryResult<()> {
    /// #     use self::posts::dsl::*;
    /// #     use std::collections::Bound;
    /// #     let conn = &mut establish_connection();
    /// #     diesel::sql_query("DROP TABLE IF EXISTS posts").execute(conn).unwrap();
    /// #     diesel::sql_query("CREATE TABLE posts (id SERIAL PRIMARY KEY, versions NUMRANGE NOT NULL)").execute(conn).unwrap();
    /// #
    /// # use bigdecimal::BigDecimal;
    /// use diesel::dsl::numrange;
    /// use diesel::pg::sql_types::RangeBound;
    ///
    /// diesel::insert_into(posts)
    ///     .values(&[
    ///        versions.eq(numrange(Some(BigDecimal::from(3)), Some(BigDecimal::from(5)), RangeBound::LowerBoundInclusiveUpperBoundInclusive)),
    ///        versions.eq(numrange(None, Some(BigDecimal::from(2)), RangeBound::LowerBoundInclusiveUpperBoundExclusive)),
    ///     ]).execute(conn)?;
    ///
    /// let cool_posts = posts.select(versions)
    ///     .load::<(Bound<BigDecimal>, Bound<BigDecimal>)>(conn)?;
    /// assert_eq!(vec![
    ///          (Bound::Included(BigDecimal::from(3)), Bound::Included(BigDecimal::from(5))),
    ///          (Bound::Unbounded, Bound::Excluded(BigDecimal::from(2))),
    ///      ], cool_posts);
    /// #     Ok(())
    /// # }
    /// ```
    #[cfg(feature = "postgres_backend")]
    fn numrange(lower: Nullable<Numeric>, upper: Nullable<Numeric>, bound: RangeBoundEnum) -> Numrange;
}

define_sql_function! {
    /// Returns range of timestamps without timezone
    ///
    /// # Example
    ///
    /// ```rust
    /// # include!("../../doctest_setup.rs");
    /// #
    /// # table! {
    /// #     posts {
    /// #         id -> Integer,
    /// #         versions -> Tsrange,
    /// #     }
    /// # }
    /// #
    /// # fn main() {
    /// #     #[cfg(feature = "time")]
    /// #     run_test().unwrap();
    /// # }
    /// #
    /// # #[cfg(feature = "time")]
    /// # fn run_test() -> QueryResult<()> {
    /// #     use self::posts::dsl::*;
    /// #     use std::collections::Bound;
    /// #     let conn = &mut establish_connection();
    /// #     diesel::sql_query("DROP TABLE IF EXISTS posts").execute(conn).unwrap();
    /// #     diesel::sql_query("CREATE TABLE posts (id SERIAL PRIMARY KEY, versions TSRANGE NOT NULL)").execute(conn).unwrap();
    /// #
    /// use diesel::dsl::tsrange;
    /// use diesel::pg::sql_types::RangeBound;
    /// use time::{PrimitiveDateTime, macros::datetime};
    ///
    /// diesel::insert_into(posts)
    ///     .values(&[
    ///        versions.eq(tsrange(Some(datetime!(2020-01-01 0:00)), Some(datetime!(2021-01-01 0:00)), RangeBound::LowerBoundInclusiveUpperBoundInclusive)),
    ///        versions.eq(tsrange(None, Some(datetime!(2020-01-01 0:00)), RangeBound::LowerBoundInclusiveUpperBoundExclusive)),
    ///     ]).execute(conn)?;
    ///
    /// let cool_posts = posts.select(versions)
    ///     .load::<(Bound<PrimitiveDateTime>, Bound<PrimitiveDateTime>)>(conn)?;
    /// assert_eq!(vec![
    ///          (Bound::Included(datetime!(2020-01-01 0:00)), Bound::Included(datetime!(2021-01-01 0:00))),
    ///          (Bound::Unbounded, Bound::Excluded(datetime!(2020-01-01 0:00))),
    ///      ], cool_posts);
    /// #     Ok(())
    /// # }
    /// ```
    #[cfg(feature = "postgres_backend")]
    fn tsrange(lower: Nullable<Timestamp>, upper: Nullable<Timestamp>, bound: RangeBoundEnum) -> Tsrange;
}

define_sql_function! {
    /// Returns range of timestamps with timezone
    ///
    /// # Example
    ///
    /// ```rust
    /// # include!("../../doctest_setup.rs");
    /// #
    /// # table! {
    /// #     posts {
    /// #         id -> Integer,
    /// #         versions -> Tstzrange,
    /// #     }
    /// # }
    /// #
    /// # fn main() {
    /// #     #[cfg(feature = "time")]
    /// #     run_test().unwrap();
    /// # }
    /// #
    /// # #[cfg(feature = "time")]
    /// # fn run_test() -> QueryResult<()> {
    /// #     use self::posts::dsl::*;
    /// #     use std::collections::Bound;
    /// #     let conn = &mut establish_connection();
    /// #     diesel::sql_query("DROP TABLE IF EXISTS posts").execute(conn).unwrap();
    /// #     diesel::sql_query("CREATE TABLE posts (id SERIAL PRIMARY KEY, versions TSTZRANGE NOT NULL)").execute(conn).unwrap();
    /// #
    /// use diesel::dsl::tstzrange;
    /// use diesel::pg::sql_types::RangeBound;
    /// use time::{OffsetDateTime, macros::datetime};
    ///
    /// diesel::insert_into(posts)
    ///     .values(&[
    ///        versions.eq(tstzrange(Some(datetime!(2020-01-01 0:00 UTC)), Some(datetime!(2021-01-01 0:00 -3)), RangeBound::LowerBoundInclusiveUpperBoundInclusive)),
    ///        versions.eq(tstzrange(None, Some(datetime!(2020-01-01 0:00 +2)), RangeBound::LowerBoundInclusiveUpperBoundExclusive)),
    ///     ]).execute(conn)?;
    ///
    /// let cool_posts = posts.select(versions)
    ///     .load::<(Bound<OffsetDateTime>, Bound<OffsetDateTime>)>(conn)?;
    /// assert_eq!(vec![
    ///          (Bound::Included(datetime!(2020-01-01 0:00 UTC)), Bound::Included(datetime!(2021-01-01 0:00 -3))),
    ///          (Bound::Unbounded, Bound::Excluded(datetime!(2020-01-01 0:00 +2))),
    ///      ], cool_posts);
    /// #     Ok(())
    /// # }
    /// ```
    #[cfg(feature = "postgres_backend")]
    fn tstzrange(lower: Nullable<Timestamptz>, upper: Nullable<Timestamptz>, bound: RangeBoundEnum) -> Tstzrange;
}

define_sql_function! {
    /// Returns range of dates
    ///
    /// # Example
    ///
    /// ```rust
    /// # include!("../../doctest_setup.rs");
    /// #
    /// # table! {
    /// #     posts {
    /// #         id -> Integer,
    /// #         versions -> Daterange,
    /// #     }
    /// # }
    /// #
    /// # fn main() {
    /// #     #[cfg(feature = "time")]
    /// #     run_test().unwrap();
    /// # }
    /// #
    /// # #[cfg(feature = "time")]
    /// # fn run_test() -> QueryResult<()> {
    /// #     use self::posts::dsl::*;
    /// #     use std::collections::Bound;
    /// #     let conn = &mut establish_connection();
    /// #     diesel::sql_query("DROP TABLE IF EXISTS posts").execute(conn).unwrap();
    /// #     diesel::sql_query("CREATE TABLE posts (id SERIAL PRIMARY KEY, versions DATERANGE NOT NULL)").execute(conn).unwrap();
    /// #
    /// use diesel::dsl::daterange;
    /// use diesel::pg::sql_types::RangeBound;
    /// use time::{Date, macros::date};
    ///
    /// diesel::insert_into(posts)
    ///     .values(&[
    ///        versions.eq(daterange(Some(date!(2020-01-01)), Some(date!(2021-01-01)), RangeBound::LowerBoundInclusiveUpperBoundInclusive)),
    ///        versions.eq(daterange(None, Some(date!(2020-01-01)), RangeBound::LowerBoundInclusiveUpperBoundExclusive)),
    ///     ]).execute(conn)?;
    ///
    /// let cool_posts = posts.select(versions)
    ///     .load::<(Bound<Date>, Bound<Date>)>(conn)?;
    /// assert_eq!(vec![
    ///          (Bound::Included(date!(2020-01-01)), Bound::Excluded(date!(2021-01-02))),
    ///          (Bound::Unbounded, Bound::Excluded(date!(2020-01-01))),
    ///      ], cool_posts);
    /// #     Ok(())
    /// # }
    /// ```
    #[cfg(feature = "postgres_backend")]
    fn daterange(lower: Nullable<Date>, upper: Nullable<Date>, bound: RangeBoundEnum) -> Daterange;
}

#[cfg(feature = "postgres_backend")]
define_sql_function! {
    /// Append an element to the end of an array
    ///
    /// # Example
    ///
    /// ```rust
    /// # include!("../../doctest_setup.rs");
    /// #
    /// # fn main() {
    /// #     run_test().unwrap();
    /// # }
    /// #
    /// # fn run_test() -> QueryResult<()> {
    /// #     use diesel::dsl::array_append;
    /// #     use diesel::sql_types::{Nullable, Integer, Array};
    /// #     let connection = &mut establish_connection();
    /// let ints = diesel::select(array_append::<Array<_>, Integer, _, _>(vec![1, 2], 3))
    ///     .get_result::<Vec<i32>>(connection)?;
    /// assert_eq!(vec![1, 2, 3], ints);
    ///
    /// let ints = diesel::select(array_append::<Array<_>, Nullable<Integer>, _, _>(vec![Some(1), Some(2)], None::<i32>))
    ///     .get_result::<Vec<Option<i32>>>(connection)?;
    /// assert_eq!(vec![Some(1), Some(2), None], ints);
    ///
    /// let ints = diesel::select(array_append::<Nullable<Array<_>>, Integer, _, _>(None::<Vec<i32>>, 3))
    ///     .get_result::<Vec<i32>>(connection)?;
    /// assert_eq!(vec![3], ints);
    ///
    /// let ints = diesel::select(array_append::<Nullable<Array<_>>, Nullable<Integer>, _, _>(None::<Vec<i32>>, None::<i32>))
    ///     .get_result::<Vec<Option<i32>>>(connection)?;
    /// assert_eq!(vec![None], ints);
    /// #     Ok(())
    /// # }
    /// ```
    fn array_append<Arr: ArrayOrNullableArray<Inner=T> + SingleValue, T: SingleValue>(a: Arr, e: T) -> Array<T>;
}

#[cfg(feature = "postgres_backend")]
define_sql_function! {
    /// Replace all occurrences of an element in an array with a given element
    ///
    /// # Example
    ///
    /// ```rust
    /// # include!("../../doctest_setup.rs");
    /// #
    /// # fn main() {
    /// #     run_test().unwrap();
    /// # }
    /// #
    /// # fn run_test() -> QueryResult<()> {
    /// #     use diesel::dsl::array_replace;
    /// #     use diesel::sql_types::{Nullable, Integer, Array};
    /// #     let connection = &mut establish_connection();
    /// let ints = diesel::select(array_replace::<Array<_>, Integer, _, _, _>(vec![1, 2, 5, 4], 5, 3))
    ///     .get_result::<Vec<i32>>(connection)?;
    /// assert_eq!(vec![1, 2, 3, 4], ints);
    ///
    /// let ints = diesel::select(array_replace::<Array<_>, Nullable<Integer>, _, _, _>(vec![Some(1), Some(2), Some(3)], Some(3), None::<i32>))
    ///     .get_result::<Vec<Option<i32>>>(connection)?;
    /// assert_eq!(vec![Some(1), Some(2), None], ints);
    ///
    /// let ints = diesel::select(array_replace::<Nullable<Array<_>>, Integer, _, _, _>(None::<Vec<i32>>, 1, 2))
    ///     .get_result::<Option<Vec<i32>>>(connection)?;
    ///
    /// let ints = diesel::select(array_replace::<Nullable<Array<_>>, Nullable<Integer>, _, _, _>(None::<Vec<i32>>, None::<i32>, Some(1)))
    ///     .get_result::<Option<Vec<Option<i32>>>>(connection)?;
    /// assert_eq!(None, ints);
    /// #    Ok(())
    /// # }
    /// ```
    fn array_replace<Arr: ArrayOrNullableArray<Inner=T> + SingleValue, T: SingleValue>(a: Arr, e: T, r: T) -> Arr;
}

#[cfg(feature = "postgres_backend")]
define_sql_function! {
    /// Returns a text representation of the array's dimensions
    ///
    /// # Example
    ///
    /// ```rust
    /// # include!("../../doctest_setup.rs");
    /// #
    /// # fn main(){
    /// #    run_test().unwrap();
    /// # }
    /// # fn run_test()->QueryResult<()>{
    /// #   use diesel::dsl::array_dims;
    /// #   use diesel::sql_types::{Nullable,Array,Integer};
    /// #   let connection = &mut establish_connection();
    ///
    /// let dims = diesel::select(array_dims::<Array<Integer>,_>(vec![1,2]))
    ///     .get_result::<String>(connection)?;
    /// assert!(String::from("[1:2]").eq(&dims));
    ///
    /// let dims = diesel::select(array_dims::<Array<Nullable<Integer>>,_>(vec![None::<i32>,Some(2)]))
    ///     .get_result::<String>(connection)?;
    /// assert!(String::from("[1:2]").eq(&dims));
    ///
    /// let dims = diesel::select(array_dims::<Array<Nullable<Integer>>,_>(vec![None::<i32>]))
    ///     .get_result::<String>(connection)?;
    /// assert!(String::from("[1:1]").eq(&dims));
    /// # Ok(())
    /// # }
    ///
    fn array_dims<Arr:ArrayOrNullableArray<> + SingleValue>(arr:Arr) -> Text;
}

#[cfg(feature = "postgres_backend")]
define_sql_function! {
    /// Prepends an element to the beginning of an array
    ///
    /// # Example
    ///
    /// ```rust
    /// # include!("../../doctest_setup.rs");
    /// #
    /// # fn main() {
    /// #     run_test().unwrap();
    /// # }
    /// #
    /// # fn run_test() -> QueryResult<()> {
    /// #     use diesel::dsl::array_prepend;
    /// #     use diesel::sql_types::{Nullable, Integer, Array};
    /// #     let connection = &mut establish_connection();
    /// let ints = diesel::select(array_prepend::<Integer, Array<_>, _, _>(3, vec![1, 2]))
    ///     .get_result::<Vec<i32>>(connection)?;
    /// assert_eq!(vec![3, 1, 2], ints);
    ///
    /// let ints = diesel::select(array_prepend::<Nullable<Integer>, Array<_>, _, _>(None::<i32>, vec![Some(1), Some(2)]))
    ///     .get_result::<Vec<Option<i32>>>(connection)?;
    /// assert_eq!(vec![None, Some(1), Some(2)], ints);
    ///
    /// let ints = diesel::select(array_prepend::<Integer, Nullable<Array<_>>, _, _>(3, None::<Vec<i32>>))
    ///     .get_result::<Vec<i32>>(connection)?;
    /// assert_eq!(vec![3], ints);
    ///
    /// let ints = diesel::select(array_prepend::<Nullable<Integer>, Nullable<Array<_>>, _, _>(None::<i32>, None::<Vec<i32>>))
    ///     .get_result::<Vec<Option<i32>>>(connection)?;
    /// assert_eq!(vec![None], ints);
    /// #     Ok(())
    /// # }
    /// ```
    fn array_prepend<T: SingleValue, Arr: ArrayOrNullableArray<Inner=T> + SingleValue>(e: T, a: Arr) -> Array<T>;
}

#[cfg(feature = "postgres_backend")]
define_sql_function! {
    /// Removes all elements equal to the given value from the array
    ///
    /// # Example
    ///
    /// ```rust
    /// # include!("../../doctest_setup.rs");
    /// #
    /// # fn main() {
    /// #     run_test().unwrap();
    /// # }
    /// #
    /// # fn run_test() -> QueryResult<()> {
    /// #     use diesel::dsl::array_remove;
    /// #     use diesel::sql_types::{Nullable, Integer, Array};
    /// #     let connection = &mut establish_connection();
    /// let ints = diesel::select(array_remove::<Array<_>, Integer, _, _>(vec![1, 2, 3, 2], 2))
    ///     .get_result::<Vec<i32>>(connection)?;
    /// assert_eq!(vec![1, 3], ints);
    ///
    /// let ints = diesel::select(array_remove::<Array<_>, Nullable<Integer>, _, _>(vec![None, Some(1), Some(2), None, Some(4)], None::<i32>))
    ///     .get_result::<Vec<Option<i32>>>(connection)?;
    /// assert_eq!(vec![Some(1), Some(2), Some(4)], ints);
    ///
    /// let ints = diesel::select(array_remove::<Nullable<Array<_>>, Nullable<Integer>, _, _>(None::<Vec<i32>>, None::<i32>))
    ///     .get_result::<Option<Vec<Option<i32>>>>(connection)?;
    /// assert_eq!(None, ints);
    /// #     Ok(())
    /// # }
    /// ```
    fn array_remove<Arr: ArrayOrNullableArray<Inner=T> + SingleValue, T: SingleValue>(a: Arr, e: T) -> Arr;
}

#[cfg(feature = "postgres_backend")]
define_sql_function! {
    /// Converts each array element to its text representation and concatenates those elements
    /// separated by the delimiter string. If `null_string` is provided and is not `NULL`, then `NULL`
    /// array entries are represented by that string; otherwise, they are omitted.
    ///
    /// # Example
    ///
    /// ```rust
    /// # include!("../../doctest_setup.rs");
    /// #
    /// # fn main() {
    /// #     run_test().unwrap();
    /// # }
    /// #
    /// # fn run_test() -> QueryResult<()> {
    /// #     use diesel::dsl::array_to_string_with_null_string;
    /// #     use diesel::sql_types::{Nullable, Text, Array};
    /// #     let connection = &mut establish_connection();
    ///
    /// // Example with `NULL` representation as a string
    /// let result: String = diesel::select(array_to_string_with_null_string::<Array<Nullable<Text>>, _, _, _>(
    ///     vec![Some("first"), None::<&str>, Some("third")], ",", "NULL"))
    ///     .get_result(connection)?;
    /// assert_eq!(result, "first,NULL,third");
    ///
    /// // Example without any `NULL` values
    /// let result: String = diesel::select(array_to_string_with_null_string::<Array<Nullable<Text>>, _, _, _>(
    ///     vec![Some("first"), Some("second")], ",", "NULL"))
    ///     .get_result(connection)?;
    /// assert_eq!(result, "first,second");
    ///
    /// // Example with all `NULL` values
    /// let result: String = diesel::select(array_to_string_with_null_string::<Array<Nullable<Text>>, _, _, _>(
    ///     vec![None::<&str>, None::<&str>], ",", "NULL"))
    ///     .get_result(connection)?;
    /// assert_eq!(result, "NULL,NULL");
    ///
    /// #     Ok(())
    /// # }
    /// ```
    #[sql_name = "array_to_string"]
    fn array_to_string_with_null_string<Arr: ArrayOrNullableArray + SingleValue>(
        array: Arr, del: Text, null: Text
    ) -> Text;
}

#[cfg(feature = "postgres_backend")]
define_sql_function! {
    /// Converts each array element to its text representation and concatenates those elements
    /// separated by the delimiter string. `NULL` entries are omitted in this variant.
    /// See [array_to_string_with_null_string] for a variant with that argument.
    ///
    /// # Example
    ///
    /// ```rust
    /// # include!("../../doctest_setup.rs");
    /// #
    /// # fn main() {
    /// #     run_test().unwrap();
    /// # }
    /// #
    /// # fn run_test() -> QueryResult<()> {
    /// #     use diesel::dsl::array_to_string;
    /// #     use diesel::sql_types::{Text, Array, Nullable};
    /// #     let connection = &mut establish_connection();
    ///
    /// // Example with non-null values
    /// let result: String = diesel::select(array_to_string::<Array<Nullable<Text>>, _, _>(
    ///     vec![Some("first"), Some("second")], ","))
    ///     .get_result(connection)?;
    /// assert_eq!(result, "first,second");
    ///
    /// // Example with `NULL` values (omitted in the result)
    /// let result: String = diesel::select(array_to_string::<Array<Nullable<Text>>, _, _>(
    ///     vec![Some("first"), None::<&str>, Some("third")], ","))
    ///     .get_result(connection)?;
    /// assert_eq!(result, "first,third");
    ///
    /// // Example with only `NULL` values (empty result)
    /// let result: String = diesel::select(array_to_string::<Array<Nullable<Text>>, _, _>(
    ///     vec![None::<&str>, None::<&str>], ","))
    ///     .get_result(connection)?;
    /// assert_eq!(result, "");
    ///
    /// #     Ok(())
    /// # }
    /// ```
    fn array_to_string<Arr: ArrayOrNullableArray + SingleValue>(
        array: Arr, del: Text
    ) -> Text;
}

#[cfg(feature = "postgres_backend")]
define_sql_function! {
    /// Returns the total number of elements in the array, or 0 if the array is empty.
    ///
    /// # Example
    ///
    /// ```rust
    /// # include!("../../doctest_setup.rs");
    /// #
    /// # fn main(){
    /// #    run_test().unwrap();
    /// # }
    /// # fn run_test()->QueryResult<()>{
    /// #   use diesel::dsl::cardinality;
    /// #   use diesel::sql_types::{Nullable,Array,Integer};
    /// #   let connection = &mut establish_connection();
    ///
    /// let array_cardinality = diesel::select(cardinality::<Array<Integer>, _>(vec![1, 2, 3, 4]))
    ///     .get_result::<Option<i32>>(connection)?;
    /// assert_eq!(4, array_cardinality.unwrap());
    ///
    /// let array_cardinality = diesel::select(cardinality::<Array<Nullable<Integer>>, _>(vec![Some(1), Some(2), Some(3)]))
    ///     .get_result::<Option<i32>>(connection)?;
    /// assert_eq!(3, array_cardinality.unwrap());
    ///
    /// let array_cardinality = diesel::select(cardinality::<Array<Integer>, _>(Vec::<i32>::new()))
    ///     .get_result::<Option<i32>>(connection)?;
    /// assert_eq!(0, array_cardinality.unwrap());
    ///
    /// let array_cardinality = diesel::select(cardinality::<Nullable<Array<Integer>>, _>(None::<Vec<i32>>))
    ///     .get_result::<Option<i32>>(connection)?;
    /// assert_eq!(None, array_cardinality);
    /// # Ok(())
    /// # }
    ///
    fn cardinality<Arr:ArrayOrNullableArray + SingleValue>(a: Arr) -> Nullable<Integer>;
}

#[cfg(feature = "postgres_backend")]
define_sql_function! {
    /// Trims an array by removing the last n elements. If the array is multidimensional, only the first dimension is trimmed.
    ///
    /// # Example
    ///
    /// ```rust
    /// # include!("../../doctest_setup.rs");
    /// #
    /// # fn main(){
    /// #    run_test().unwrap();
    /// # }
    /// # fn run_test()->QueryResult<()>{
    /// #   use diesel::dsl::trim_array;
    /// #   use diesel::sql_types::{Nullable,Array,Integer};
    /// #   let connection = &mut establish_connection();
    ///
    /// let trimmed_array = diesel::select(trim_array::<Array<Integer>, _, _>(vec![1, 2, 3, 4], 3))
    ///     .get_result::<Vec<i32>>(connection)?;
    /// assert_eq!(vec![1], trimmed_array);
    ///
    /// let trimmed_array = diesel::select(trim_array::<Array<Nullable<Integer>>, _, _>(vec![Some(1), Some(2), Some(3)], 1))
    ///     .get_result::<Vec<Option<i32>>>(connection)?;
    /// assert_eq!(vec![Some(1), Some(2)], trimmed_array);
    ///
    /// let trimmed_array = diesel::select(trim_array::<Array<Integer>, _, _>(Vec::<i32>::new(), 0))
    ///     .get_result::<Vec<i32>>(connection)?;
    /// assert_eq!(Vec::<i32>::new(), trimmed_array);
    ///
    /// let trimmed_array = diesel::select(trim_array::<Nullable<Array<Integer>>, _, _>(None::<Vec<i32>>, 0))
    ///     .get_result::<Option<Vec<i32>>>(connection)?;
    /// assert_eq!(None, trimmed_array);
    ///
    /// let trimmed_array = diesel::select(trim_array::<Nullable<Array<Integer>>, _, _>(None::<Vec<i32>>, 1))
    ///     .get_result::<Option<Vec<i32>>>(connection)?;
    /// assert_eq!(None, trimmed_array);
    /// # Ok(())
    /// # }
    ///
    fn trim_array<Arr:ArrayOrNullableArray + SingleValue>(a: Arr, n: Integer) -> Arr;
}

#[cfg(feature = "postgres_backend")]
define_sql_function! {
    /// Concatenates two arrays
    ///
    /// # Example
    ///
    /// ```rust
    /// # include!("../../doctest_setup.rs");
    /// #
    /// # fn main() {
    /// #     run_test().unwrap();
    /// # }
    /// #
    /// # fn run_test() -> QueryResult<()> {
    /// #     use diesel::dsl::array_cat;
    /// #     use diesel::sql_types::{Integer, Array, Nullable};
    /// #     let connection = &mut establish_connection();
    /// let result = diesel::select(array_cat::<Array<Integer>, _, _>(vec![1, 2], vec![3, 4]))
    ///     .get_result::<Vec<i32>>(connection)?;
    /// assert_eq!(vec![1, 2, 3, 4], result);
    ///
    /// let nullable_result = diesel::select(array_cat::<Nullable<Array<Integer>>, _, _>(
    ///     None::<Vec<i32>>,
    ///     None::<Vec<i32>>
    /// )).get_result::<Option<Vec<i32>>>(connection)?;
    /// assert_eq!(None, nullable_result);
    /// #     Ok(())
    /// # }
    /// ```
    fn array_cat<Arr: ArrayOrNullableArray + SingleValue>(a: Arr, b: Arr) -> Arr;
}

#[cfg(feature = "postgres_backend")]
define_sql_function! {
    /// Returns the length of the requested array
    ///
    /// # Example
    ///
    /// ```rust
    /// # include!("../../doctest_setup.rs");
    /// #
    /// # fn main() {
    /// #     run_test().unwrap();
    /// # }
    /// #
    /// # fn run_test() -> QueryResult<()> {
    /// #     use diesel::dsl::array_length;
    /// #     use diesel::sql_types::{Integer, Array};
    /// #     let connection = &mut establish_connection();
    /// let result = diesel::select(array_length::<Array<Integer>, _, _>(vec![1, 2, 3], 1))
    ///     .get_result::<Option<i32>>(connection)?;
    /// assert_eq!(Some(3), result);
    /// #     Ok(())
    /// # }
    /// ```
    fn array_length<Arr: ArrayOrNullableArray + SingleValue>(array: Arr, dimension: Integer) -> Nullable<Integer>;
}

#[cfg(feature = "postgres_backend")]
define_sql_function! {
    /// Returns an array initialized with supplied value and dimensions,
    /// optionally with lower bounds other than 1. This function omits the optional
    /// lower bound argument. See [array_fill_with_lower_bound] for that.
    ///
    /// # Example
    ///
    /// ```rust
    /// # include!("../../doctest_setup.rs");
    /// #
    /// # fn main(){
    /// #    run_test().unwrap();
    /// # }
    /// # fn run_test()->QueryResult<()>{
    /// #   use diesel::dsl::array_fill;
    /// #   use diesel::sql_types::{Nullable,Array,Integer,Text};
    /// #   let connection = &mut establish_connection();
    ///
    /// let array = diesel::select(array_fill::<Integer,_,_>(2,vec![2]))
    /// .get_result::<Vec<i32>>(connection)?;
    /// assert_eq!(vec![2,2],array);
    ///
    /// let array = diesel::select(array_fill::<Text,_,_>(String::from("abc"),vec![3]))
    /// .get_result::<Vec<String>>(connection)?;
    /// assert_eq!(vec!["abc","abc","abc"],array);
    ///
    /// let array = diesel::select(array_fill::<Nullable<Integer>,_,_>(Some(4),vec![3]))
    /// .get_result::<Vec<Option<i32>>>(connection)?;
    /// assert_eq!(vec![Some(4),Some(4),Some(4)],array);
    ///
    /// let array = diesel::select(array_fill::<Nullable<Integer>,_,_>(None::<i32>,vec![3]))
    /// .get_result::<Vec<Option<i32>>>(connection)?;
    /// assert_eq!(vec![None::<i32>,None::<i32>,None::<i32>],array);
    /// # Ok(())
    /// # }
    ///
    fn array_fill<E:SingleValue>(value: E, dim: Array<Integer>) -> Array<E>;
}

#[cfg(feature = "postgres_backend")]
define_sql_function! {
    /// Returns an array initialized with supplied value and dimensions,
    /// with lower bounds other than 1
    ///
    /// # Example
    ///
    /// ```rust
    /// # include!("../../doctest_setup.rs");
    /// #
    /// # fn main(){
    /// #    run_test().unwrap();
    /// # }
    /// # fn run_test()->QueryResult<()>{
    /// #   use diesel::dsl::array_fill_with_lower_bound;
    /// #   use diesel::sql_types::{Nullable,Array,Integer,Text};
    /// #   let connection = &mut establish_connection();
    ///
    /// let array = diesel::select(array_fill_with_lower_bound::<Integer,_,_,_>(2,vec![2],vec![2]))
    /// .get_result::<Vec<i32>>(connection)?;
    /// assert_eq!(vec![2,2],array);
    ///
    /// let array = diesel::select(array_fill_with_lower_bound::<Text,_,_,_>(String::from("abc"),vec![3],vec![3]))
    /// .get_result::<Vec<String>>(connection)?;
    /// assert_eq!(vec!["abc","abc","abc"],array);
    ///
    /// let array = diesel::select(array_fill_with_lower_bound::<Nullable<Integer>,_,_,_>(Some(4),vec![3],vec![3]))
    /// .get_result::<Vec<Option<i32>>>(connection)?;
    /// assert_eq!(vec![Some(4),Some(4),Some(4)],array);
    ///
    /// let array = diesel::select(array_fill_with_lower_bound::<Nullable<Integer>,_,_,_>(None::<i32>,vec![3],vec![3]))
    /// .get_result::<Vec<Option<i32>>>(connection)?;
    /// assert_eq!(vec![None::<i32>,None::<i32>,None::<i32>],array);
    /// # Ok(())
    /// # }
    ///
    #[sql_name = "array_fill"]
    fn array_fill_with_lower_bound<E:SingleValue>(value: E, dim: Array<Integer>, lower_bound: Array<Integer>) -> Array<E>;
}

#[cfg(feature = "postgres_backend")]
define_sql_function! {
    /// Returns the lower bound of the requested array
    ///
    /// This function returns null for dimensions that do not exist
    ///
    /// # Example
    ///
    /// ```rust
    /// # include!("../../doctest_setup.rs");
    /// #
    /// # fn main() {
    /// #     run_test().unwrap();
    /// # }
    /// #
    /// # fn run_test() -> QueryResult<()> {
    /// #     use diesel::dsl::array_lower;
    /// #     use diesel::sql_types::{Integer, Array};
    /// #     let connection = &mut establish_connection();
    /// let result = diesel::select(array_lower::<Array<Integer>, _, _>(vec![1, 2, 3], 1))
    ///     .get_result::<Option<i32>>(connection)?;
    /// assert_eq!(Some(1), result);
    ///
    /// // the array has only one dimension
    /// let result = diesel::select(array_lower::<Array<Integer>, _, _>(vec![1, 2, 3], 2))
    ///     .get_result::<Option<i32>>(connection)?;
    /// assert_eq!(None, result);
    /// #     Ok(())
    /// # }
    /// ```
    fn array_lower<Arr: ArrayOrNullableArray + SingleValue>(array: Arr, dimension: Integer) -> Nullable<Integer>;
}

#[cfg(feature = "postgres_backend")]
define_sql_function! {
    /// Returns the subscript of the first occurrence of the second argument in the array, or NULL if it's not present.
    /// If the third argument is given, the search begins at that subscript. This function omits the third argument.
    /// See [array_position_with_subscript].
    ///
    /// The array must be one-dimensional. Comparisons are done using IS NOT DISTINCT FROM semantics,
    /// so it is possible to search for NULL.
    ///
    /// # Example
    ///
    /// ```rust
    /// # include!("../../doctest_setup.rs");
    /// #
    /// # fn main(){
    /// #    run_test().unwrap();
    /// # }
    /// # fn run_test()->QueryResult<()>{
    /// #   use diesel::dsl::array_position;
    /// #   use diesel::sql_types::{Nullable,Array,Integer};
    /// #   let connection = &mut establish_connection();
    ///
    /// let pos = diesel::select(array_position::<Array<_>, Integer, _, _>(vec![1, 2, 3, 4], 3))
    ///     .get_result::<Option<i32>>(connection)?;
    /// assert_eq!(Some(3), pos);
    ///
    /// let pos = diesel::select(array_position::<Array<_>, Integer, _, _>(vec![1, 2, 3, 4], 5))
    ///     .get_result::<Option<i32>>(connection)?;
    /// assert_eq!(None::<i32>, pos);
    ///
    /// let pos = diesel::select(array_position::<Array<_>, Nullable<Integer>, _, _>(
    ///     vec![1, 2, 3, 4], None::<i32>))
    ///     .get_result::<Option<i32>>(connection)?;
    /// assert_eq!(None::<i32>, pos);
    ///
    /// let pos = diesel::select(array_position::<Array<_>, Nullable<Integer>, _, _>(
    ///     vec![None::<i32>, Some(1), Some(2), Some(3)], None::<i32>))
    ///     .get_result::<Option<i32>>(connection)?;
    /// assert_eq!(Some(1), pos);
    /// # Ok(())
    /// # }
    ///
    fn array_position<Arr: ArrayOrNullableArray<Inner = E> + SingleValue, E: SingleValue>(
        a: Arr,
        elem: E,
    ) -> Nullable<Integer>;
}

#[cfg(feature = "postgres_backend")]
define_sql_function! {
    /// Returns the subscript of the first occurrence of the second argument in the array,
    /// or NULL if it's not present, beginning at the subscript given as the third argument.
    ///
    /// The array must be one-dimensional.
    /// Comparisons are done using IS NOT DISTINCT FROM semantics,
    /// so it is possible to search for NULL.
    /// # Example
    ///
    /// ```rust
    /// # include!("../../doctest_setup.rs");
    /// #
    /// # fn main(){
    /// #    run_test().unwrap();
    /// # }
    /// # fn run_test()->QueryResult<()>{
    /// #   use diesel::dsl::array_position_with_subscript;
    /// #   use diesel::sql_types::{Nullable,Array,Integer};
    /// #   let connection = &mut establish_connection();
    ///
    /// let pos = diesel::select(array_position_with_subscript::<Array<_>, Integer, _, _, _>(
    ///     vec![1, 2, 3, 4], 3, 2))
    ///     .get_result::<Option<i32>>(connection)?;
    /// assert_eq!(Some(3), pos);
    ///
    /// let pos = diesel::select(array_position_with_subscript::<Array<_>, Integer, _, _, _>(
    ///     vec![1, 2, 3, 4], 1, 2))
    ///     .get_result::<Option<i32>>(connection)?;
    /// assert_eq!(None::<i32>, pos);
    ///
    /// let pos = diesel::select(array_position_with_subscript::<Array<_>, Nullable<Integer>, _, _, _>(
    ///     vec![None::<i32>, Some(1), Some(2), Some(3)], None::<i32>, 1))
    ///     .get_result::<Option<i32>>(connection)?;
    /// assert_eq!(Some(1), pos);
    ///
    /// let pos = diesel::select(array_position_with_subscript::<Array<_>, Nullable<Integer>, _, _, _>(
    ///     vec![None::<i32>, Some(1), Some(2), Some(3)], None::<i32>, 2))
    ///     .get_result::<Option<i32>>(connection)?;
    /// assert_eq!(None::<i32>, pos);
    /// # Ok(())
    /// # }
    ///
    #[sql_name = "array_position"]
    fn array_position_with_subscript<
        Arr: ArrayOrNullableArray<Inner = E> + SingleValue,
        E: SingleValue,
    >(
        a: Arr,
        elem: E,
        subscript: Integer,
    ) -> Nullable<Integer>;
}

#[cfg(feature = "postgres_backend")]
define_sql_function! {
    /// Returns an array of the subscripts of all occurrences of the second argument in the
    /// array given as first argument.
    ///
    /// The array must be one-dimensional. Comparisons are done using IS NOT DISTINCT FROM semantics,
    /// so it is possible to search for NULL.
    /// NULL is returned only if the array is NULL; if the value is not found in the array, an empty array is returned.
    ///
    /// # Example
    ///
    /// ```rust
    /// # include!("../../doctest_setup.rs");
    /// #
    /// # fn main(){
    /// #    run_test().unwrap();
    /// # }
    /// # fn run_test()->QueryResult<()>{
    /// #   use diesel::dsl::array_positions;
    /// #   use diesel::sql_types::{Nullable,Array,Integer};
    /// #   let connection = &mut establish_connection();
    ///
    /// let pos = diesel::select(array_positions::<Array<_>, Integer, _, _>(vec![1, 1, 2, 1], 1))
    ///     .get_result::<Option<Vec<i32>>>(connection)?;
    /// assert_eq!(Some(vec![1,2,4]), pos);
    ///
    /// let pos = diesel::select(array_positions::<Array<_>, Integer, _, _>(vec![1, 2, 3, 4], 5))
    ///     .get_result::<Option<Vec<i32>>>(connection)?;
    /// assert_eq!(Some(vec![]), pos);
    ///
    /// let pos = diesel::select(array_positions::<Array<_>, Nullable<Integer>, _, _>(
    ///     vec![None::<i32>, Some(2), Some(3), None::<i32>], None::<i32>))
    ///     .get_result::<Option<Vec<i32>>>(connection)?;
    /// assert_eq!(Some(vec![1,4]), pos);
    ///
    /// let pos = diesel::select(array_positions::<Nullable<Array<_>>, Integer, _, _>(
    ///     None::<Vec<i32>>, 1))
    ///     .get_result::<Option<Vec<i32>>>(connection)?;
    /// assert_eq!(None::<Vec<i32>>, pos);
    /// # Ok(())
    /// # }
    ///
    fn array_positions<Arr: ArrayOrNullableArray<Inner = E> + SingleValue, E: SingleValue>(
        a: Arr,
        elem: E,
    ) -> Nullable<Array<Integer>>;
}

#[cfg(feature = "postgres_backend")]
define_sql_function! {
    /// Returns the number of dimensions of the array
    ///
    /// # Example
    ///
    /// ```rust
    /// # include!("../../doctest_setup.rs");
    /// #
    /// # fn main() {
    /// #     run_test().unwrap();
    /// # }
    /// #
    /// # fn run_test() -> QueryResult<()> {
    /// #     use diesel::dsl::array_ndims;
    /// #     use diesel::sql_types::{Nullable, Array, Integer};
    /// #     let connection = &mut establish_connection();
    ///
    ///  // diesel currently only supports 1D arrays
    /// let dims = diesel::select(array_ndims::<Array<Integer>, _>(vec![1, 2]))
    ///     .get_result::<i32>(connection)?;
    /// assert_eq!(1, dims);
    ///
    /// #     Ok(())
    /// # }
    /// ```
    fn array_ndims<Arr: ArrayOrNullableArray + SingleValue>(arr: Arr) -> Integer;
}

#[cfg(feature = "postgres_backend")]
define_sql_function! {
    /// Returns the upper bound of the requested array
    ///
    /// This function returns null for dimensions that do not exist
    ///
    /// # Example
    ///
    /// ```rust
    /// # include!("../../doctest_setup.rs");
    /// #
    /// # fn main() {
    /// #     run_test().unwrap();
    /// # }
    /// #
    /// # fn run_test() -> QueryResult<()> {
    /// #     use diesel::dsl::array_upper;
    /// #     use diesel::sql_types::{Integer, Array};
    /// #     let connection = &mut establish_connection();
    /// let result = diesel::select(array_upper::<Array<Integer>, _, _>(vec![1, 2, 3], 1))
    ///     .get_result::<Option<i32>>(connection)?;
    /// assert_eq!(Some(3), result);
    ///
    /// // the array has only one dimension
    /// let result = diesel::select(array_upper::<Array<Integer>, _, _>(vec![1, 2, 3], 2))
    ///     .get_result::<Option<i32>>(connection)?;
    /// assert_eq!(None, result);
    /// #     Ok(())
    /// # }
    /// ```
    fn array_upper<Arr: ArrayOrNullableArray + SingleValue>(array: Arr, dimension: Integer) -> Nullable<Integer>;
}

#[cfg(feature = "postgres_backend")]
define_sql_function! {
    /// Randomly shuffles the first dimension of the array.
    ///
    /// # Example
    ///
    // This function requires postgres >= 16.0
    // which we cannot expect to be widely used at the
    // point of writing this comment, so we skip running this test
    /// ```rust,no_run
    /// # include!("../../doctest_setup.rs");
    /// #
    /// # fn main() {
    /// #     run_test().unwrap();
    /// # }
    /// #
    /// # fn run_test() -> QueryResult<()> {
    /// #     use diesel::dsl::array_shuffle;
    /// #     use diesel::sql_types::{Array, Integer};
    /// #     let connection = &mut establish_connection();
    /// let shuffled = diesel::select(array_shuffle::<Array<Integer>, _>(vec![1, 2, 3, 4, 5]))
    ///     .get_result::<Vec<i32>>(connection)?;
    /// assert_eq!(5, shuffled.len());
    /// assert_eq!(shuffled.iter().sum::<i32>(), 15);
    /// #     Ok(())
    /// # }
    /// ```
    fn array_shuffle<Arr: ArrayOrNullableArray + SingleValue>(array: Arr) -> Arr;
}

#[cfg(feature = "postgres_backend")]
define_sql_function! {
    /// Returns an array of n items randomly selected from array.
    /// n may not exceed the length of the array.
    ///
    /// # Example
    ///
    // This function requires postgres >= 16.0
    // which we cannot expect to be widely used at the
    // point of writing this comment, so we skip running this test
    /// ```rust,no_run
    /// # include!("../../doctest_setup.rs");
    /// #
    /// # fn main() {
    /// #     run_test().unwrap();
    /// # }
    /// #
    /// # fn run_test() -> QueryResult<()> {
    /// #     use diesel::dsl::array_sample;
    /// #     use diesel::sql_types::{Array, Integer, Nullable};
    /// #     let connection = &mut establish_connection();
    ///
    /// let vec = vec![1,2,3,4,5];
    /// let sampled = diesel::select(array_sample::<Array<Integer>, _, _>(vec.clone(),3))
    ///     .get_result::<Vec<i32>>(connection)?;
    /// assert_eq!(3, sampled.len());
    /// assert!(sampled.iter().all(|x| vec.contains(x)));
    ///
    /// let vec: Vec<i32> = Vec::new();
    /// let sampled = diesel::select(array_sample::<Array<Integer>, _, _>(vec,0))
    ///     .get_result::<Vec<i32>>(connection)?;
    /// assert_eq!(0, sampled.len());
    ///
    /// let sampled = diesel::select(array_sample::<Nullable<Array<Integer>>, _, _>(None::<Vec<i32>>,1))
    ///     .get_result::<Option<Vec<i32>>>(connection)?;
    /// assert!(sampled.is_none());
    /// #     Ok(())
    /// # }
    /// ```
    fn array_sample<Arr: ArrayOrNullableArray + SingleValue>(array: Arr, n: Integer) -> Arr;
}

#[cfg(feature = "postgres_backend")]
define_sql_function! {
    /// Converts any SQL value to json
    ///
    /// # Example
    ///
    /// ```rust
    /// # include!("../../doctest_setup.rs");
    /// #
    /// # fn main() {
    /// #     #[cfg(feature = "serde_json")]
    /// #     run_test().unwrap();
    /// # }
    /// #
    /// # #[cfg(feature = "serde_json")]
    /// # fn run_test() -> QueryResult<()> {
    /// #     use diesel::dsl::to_json;
    /// #     use serde_json::{json, Value};
    /// #     use diesel::sql_types::{Integer, Array, Json, Text, Nullable};
    /// #     let connection = &mut establish_connection();
    /// let result = diesel::select(to_json::<Integer, _>(1))
    ///     .get_result::<Value>(connection)?;
    ///
    /// assert_eq!(json!(1), result);
    ///
    /// let result = diesel::select(to_json::<Array<Text>, _>(vec!["abc", "xyz"]))
    ///     .get_result::<Value>(connection)?;
    ///
    /// assert_eq!(json!(["abc", "xyz"]), result);
    ///
    /// let result = diesel::select(to_json::<Array<Nullable<Text>>, _>(Vec::<String>::new()))
    ///     .get_result::<Value>(connection)?;
    ///
    /// assert_eq!(json!([]), result);
    ///
    /// let result = diesel::select(to_json::<Nullable<Text>, _>(None::<String>))
    ///     .get_result::<Option<Value>>(connection)?;
    ///
    /// assert!(result.is_none());
    ///
    /// #     Ok(())
    /// # }
    /// ```
    fn to_json<E: MaybeNullableValue<Json>>(e: E) -> E::Out;
}

#[cfg(feature = "postgres_backend")]
define_sql_function! {
    /// Converts any SQL value to jsonb
    ///
    /// # Example
    ///
    /// ```rust
    /// # include!("../../doctest_setup.rs");
    /// #
    /// # fn main() {
    /// #     #[cfg(feature = "serde_json")]
    /// #     run_test().unwrap();
    /// # }
    /// #
    /// # #[cfg(feature = "serde_json")]
    /// # fn run_test() -> QueryResult<()> {
    /// #     use diesel::dsl::to_jsonb;
    /// #     use serde_json::{json, Value};
    /// #     use diesel::sql_types::{Integer, Array, Jsonb, Text, Nullable};
    /// #     let connection = &mut establish_connection();
    /// let result = diesel::select(to_jsonb::<Integer, _>(1))
    ///     .get_result::<Value>(connection)?;
    ///
    /// assert_eq!(json!(1), result);
    ///
    /// let result = diesel::select(to_jsonb::<Array<Text>, _>(vec!["abc", "def"]))
    ///     .get_result::<Value>(connection)?;
    ///
    /// assert_eq!(json!(["abc", "def"]), result);
    ///
    /// let result = diesel::select(to_jsonb::<Array<Nullable<Text>>, _>(Vec::<String>::new()))
    ///     .get_result::<Value>(connection)?;
    ///
    /// assert_eq!(json!([]), result);
    ///
    /// let result = diesel::select(to_jsonb::<Nullable<Text>, _>(None::<String>))
    ///     .get_result::<Option<Value>>(connection)?;
    ///
    /// assert!(result.is_none());
    ///
    /// #     Ok(())
    /// # }
    /// ```
    fn to_jsonb<E: MaybeNullableValue<Jsonb>>(e: E) -> E::Out;
}

<<<<<<< HEAD
#[cfg(feature = "postgres_backend")]
define_sql_function! {
    /// Returns the type of the top-level json value as a text-string
=======
define_sql_function! {
    /// Builds a JSON object out of a text array. The array must have an even number of members,
    /// in which case they are taken as alternating key/value pairs
>>>>>>> f78e6b8c
    ///
    /// # Example
    ///
    /// ```rust
    /// # include!("../../doctest_setup.rs");
    /// #
    /// # fn main() {
<<<<<<< HEAD
    /// #     #[cfg(feature = "serde_json")]
    /// #     run_test().unwrap();
    /// # }
    /// #
    /// # #[cfg(feature = "serde_json")]
    /// # fn run_test() -> QueryResult<()> {
    /// #     use diesel::dsl::json_typeof;
    /// #     use serde_json::json;
    /// #     use diesel::sql_types::Json;
    /// #     let connection = &mut establish_connection();
    /// let result = diesel::select(json_typeof::<Json, _>(json!({"a": "b", "c": 1})))
    ///     .get_result::<String>(connection)?;
    ///
    /// assert_eq!("object".to_string(), result);
    ///
    /// let result = diesel::select(json_typeof::<Json, _>(json!([1,2,3])))
    ///     .get_result::<String>(connection)?;
    ///
    /// assert_eq!("array".to_string(), result);
    ///
    /// let result = diesel::select(json_typeof::<Json, _>(json!("abc")))
    ///     .get_result::<String>(connection)?;
    ///
    /// assert_eq!("string".to_string(), result);
    ///
    /// let result = diesel::select(json_typeof::<Json, _>(json!(-123.4)))
    ///     .get_result::<String>(connection)?;
    ///
    /// assert_eq!("number".to_string(), result);
    ///
    /// let result = diesel::select(json_typeof::<Json, _>(json!(true)))
    ///     .get_result::<String>(connection)?;
    ///
    /// assert_eq!("boolean".to_string(), result);
    ///
    /// let result = diesel::select(json_typeof::<Json, _>(json!(null)))
    ///     .get_result::<String>(connection)?;
    ///
    /// assert_eq!("null".to_string(), result);
    /// #     Ok(())
    /// # }
    /// ```
    fn json_typeof<E: JsonOrNullableJson + SingleValue>(e: E) -> Text;
}

#[cfg(feature = "postgres_backend")]
define_sql_function! {
    /// Returns the type of the top-level jsonb value as a text-string
    ///
    /// # Example
    ///
    /// ```rust
    /// # include!("../../doctest_setup.rs");
    /// #
    /// # fn main() {
    /// #     #[cfg(feature = "serde_json")]
    /// #     run_test().unwrap();
    /// # }
    /// #
    /// # #[cfg(feature = "serde_json")]
    /// # fn run_test() -> QueryResult<()> {
    /// #     use diesel::dsl::jsonb_typeof;
    /// #     use serde_json::json;
    /// #     use diesel::sql_types::Jsonb;
    /// #     let connection = &mut establish_connection();
    /// let result = diesel::select(jsonb_typeof::<Jsonb, _>(json!({"a": "b", "c": 1})))
    ///     .get_result::<String>(connection)?;
    ///
    /// assert_eq!("object".to_string(), result);
    ///
    /// let result = diesel::select(jsonb_typeof::<Jsonb, _>(json!([1,2,3])))
    ///     .get_result::<String>(connection)?;
    ///
    /// assert_eq!("array".to_string(), result);
    ///
    /// let result = diesel::select(jsonb_typeof::<Jsonb, _>(json!("abc")))
    ///     .get_result::<String>(connection)?;
    ///
    /// assert_eq!("string".to_string(), result);
    ///
    /// let result = diesel::select(jsonb_typeof::<Jsonb, _>(json!(-123.4)))
    ///     .get_result::<String>(connection)?;
    ///
    /// assert_eq!("number".to_string(), result);
    ///
    /// let result = diesel::select(jsonb_typeof::<Jsonb, _>(json!(true)))
    ///     .get_result::<String>(connection)?;
    ///
    /// assert_eq!("boolean".to_string(), result);
    ///
    /// let result = diesel::select(jsonb_typeof::<Jsonb, _>(json!(null)))
    ///     .get_result::<String>(connection)?;
    ///
    /// assert_eq!("null".to_string(), result);
    /// #     Ok(())
    /// # }
    /// ```
    fn jsonb_typeof<E: JsonbOrNullableJsonb + SingleValue>(e: E) -> Text;
=======
    /// #     run_test().unwrap();
    /// # }
    /// #
    /// # fn run_test() -> QueryResult<()> {
    /// #     use diesel::dsl::json_object;
    /// #     use diesel::sql_types::{Array, Json, Nullable, Text};
    /// #     use serde_json::Value;
    /// #     let connection = &mut establish_connection();
    /// let json = diesel::select(json_object::<Array<Text>,_>(vec!["hello","world"]))
    ///                 .get_result::<Value>(connection)?;
    /// let expected:Value = serde_json::json!({"hello":"world"});
    /// assert_eq!(expected,json);
    ///
    /// let json = diesel::select(json_object::<Array<Text>,_>(vec!["hello","world","John","Doe"]))
    ///                 .get_result::<Value>(connection)?;
    /// let expected:Value = serde_json::json!({"hello":"world","John":"Doe"});
    /// assert_eq!(expected,json);
    ///
    /// let json = diesel::select(json_object::<Array<Text>,_>(vec!["hello","world","John"]))
    ///                 .get_result::<Value>(connection);
    /// assert!(json.is_err());
    ///
    /// let empty:Vec<String> = Vec::new();
    /// let json = diesel::select(json_object::<Array<Nullable<Text>>,_>(empty))
    ///                 .get_result::<Value>(connection);
    /// assert!(json.is_err());
    ///
    /// #     Ok(())
    /// # }
    /// ```
    fn json_object<Arr: TextArrayOrNullableTextArray + MaybeNullableValue<Json>>(
        text_array: Arr,
    ) -> Arr::Out;
>>>>>>> f78e6b8c
}<|MERGE_RESOLUTION|>--- conflicted
+++ resolved
@@ -1592,122 +1592,16 @@
     fn to_jsonb<E: MaybeNullableValue<Jsonb>>(e: E) -> E::Out;
 }
 
-<<<<<<< HEAD
-#[cfg(feature = "postgres_backend")]
-define_sql_function! {
-    /// Returns the type of the top-level json value as a text-string
-=======
 define_sql_function! {
     /// Builds a JSON object out of a text array. The array must have an even number of members,
     /// in which case they are taken as alternating key/value pairs
->>>>>>> f78e6b8c
-    ///
-    /// # Example
-    ///
-    /// ```rust
-    /// # include!("../../doctest_setup.rs");
-    /// #
-    /// # fn main() {
-<<<<<<< HEAD
-    /// #     #[cfg(feature = "serde_json")]
-    /// #     run_test().unwrap();
-    /// # }
-    /// #
-    /// # #[cfg(feature = "serde_json")]
-    /// # fn run_test() -> QueryResult<()> {
-    /// #     use diesel::dsl::json_typeof;
-    /// #     use serde_json::json;
-    /// #     use diesel::sql_types::Json;
-    /// #     let connection = &mut establish_connection();
-    /// let result = diesel::select(json_typeof::<Json, _>(json!({"a": "b", "c": 1})))
-    ///     .get_result::<String>(connection)?;
-    ///
-    /// assert_eq!("object".to_string(), result);
-    ///
-    /// let result = diesel::select(json_typeof::<Json, _>(json!([1,2,3])))
-    ///     .get_result::<String>(connection)?;
-    ///
-    /// assert_eq!("array".to_string(), result);
-    ///
-    /// let result = diesel::select(json_typeof::<Json, _>(json!("abc")))
-    ///     .get_result::<String>(connection)?;
-    ///
-    /// assert_eq!("string".to_string(), result);
-    ///
-    /// let result = diesel::select(json_typeof::<Json, _>(json!(-123.4)))
-    ///     .get_result::<String>(connection)?;
-    ///
-    /// assert_eq!("number".to_string(), result);
-    ///
-    /// let result = diesel::select(json_typeof::<Json, _>(json!(true)))
-    ///     .get_result::<String>(connection)?;
-    ///
-    /// assert_eq!("boolean".to_string(), result);
-    ///
-    /// let result = diesel::select(json_typeof::<Json, _>(json!(null)))
-    ///     .get_result::<String>(connection)?;
-    ///
-    /// assert_eq!("null".to_string(), result);
-    /// #     Ok(())
-    /// # }
-    /// ```
-    fn json_typeof<E: JsonOrNullableJson + SingleValue>(e: E) -> Text;
-}
-
-#[cfg(feature = "postgres_backend")]
-define_sql_function! {
-    /// Returns the type of the top-level jsonb value as a text-string
-    ///
-    /// # Example
-    ///
-    /// ```rust
-    /// # include!("../../doctest_setup.rs");
-    /// #
-    /// # fn main() {
-    /// #     #[cfg(feature = "serde_json")]
-    /// #     run_test().unwrap();
-    /// # }
-    /// #
-    /// # #[cfg(feature = "serde_json")]
-    /// # fn run_test() -> QueryResult<()> {
-    /// #     use diesel::dsl::jsonb_typeof;
-    /// #     use serde_json::json;
-    /// #     use diesel::sql_types::Jsonb;
-    /// #     let connection = &mut establish_connection();
-    /// let result = diesel::select(jsonb_typeof::<Jsonb, _>(json!({"a": "b", "c": 1})))
-    ///     .get_result::<String>(connection)?;
-    ///
-    /// assert_eq!("object".to_string(), result);
-    ///
-    /// let result = diesel::select(jsonb_typeof::<Jsonb, _>(json!([1,2,3])))
-    ///     .get_result::<String>(connection)?;
-    ///
-    /// assert_eq!("array".to_string(), result);
-    ///
-    /// let result = diesel::select(jsonb_typeof::<Jsonb, _>(json!("abc")))
-    ///     .get_result::<String>(connection)?;
-    ///
-    /// assert_eq!("string".to_string(), result);
-    ///
-    /// let result = diesel::select(jsonb_typeof::<Jsonb, _>(json!(-123.4)))
-    ///     .get_result::<String>(connection)?;
-    ///
-    /// assert_eq!("number".to_string(), result);
-    ///
-    /// let result = diesel::select(jsonb_typeof::<Jsonb, _>(json!(true)))
-    ///     .get_result::<String>(connection)?;
-    ///
-    /// assert_eq!("boolean".to_string(), result);
-    ///
-    /// let result = diesel::select(jsonb_typeof::<Jsonb, _>(json!(null)))
-    ///     .get_result::<String>(connection)?;
-    ///
-    /// assert_eq!("null".to_string(), result);
-    /// #     Ok(())
-    /// # }
-    /// ```
-    fn jsonb_typeof<E: JsonbOrNullableJsonb + SingleValue>(e: E) -> Text;
-=======
+    ///
+    /// # Example
+    ///
+    /// ```rust
+    /// # include!("../../doctest_setup.rs");
+    /// #
+    /// # fn main() {
     /// #     run_test().unwrap();
     /// # }
     /// #
@@ -1741,5 +1635,114 @@
     fn json_object<Arr: TextArrayOrNullableTextArray + MaybeNullableValue<Json>>(
         text_array: Arr,
     ) -> Arr::Out;
->>>>>>> f78e6b8c
+}
+
+#[cfg(feature = "postgres_backend")]
+define_sql_function! {
+    /// Returns the type of the top-level json value as a text-string
+    ///
+    /// # Example
+    ///
+    /// ```rust
+    /// # include!("../../doctest_setup.rs");
+    /// #
+    /// # fn main() {
+    /// #     #[cfg(feature = "serde_json")]
+    /// #     run_test().unwrap();
+    /// # }
+    /// #
+    /// # #[cfg(feature = "serde_json")]
+    /// # fn run_test() -> QueryResult<()> {
+    /// #     use diesel::dsl::json_typeof;
+    /// #     use serde_json::json;
+    /// #     use diesel::sql_types::Json;
+    /// #     let connection = &mut establish_connection();
+    /// let result = diesel::select(json_typeof::<Json, _>(json!({"a": "b", "c": 1})))
+    ///     .get_result::<String>(connection)?;
+    ///
+    /// assert_eq!("object".to_string(), result);
+    ///
+    /// let result = diesel::select(json_typeof::<Json, _>(json!([1,2,3])))
+    ///     .get_result::<String>(connection)?;
+    ///
+    /// assert_eq!("array".to_string(), result);
+    ///
+    /// let result = diesel::select(json_typeof::<Json, _>(json!("abc")))
+    ///     .get_result::<String>(connection)?;
+    ///
+    /// assert_eq!("string".to_string(), result);
+    ///
+    /// let result = diesel::select(json_typeof::<Json, _>(json!(-123.4)))
+    ///     .get_result::<String>(connection)?;
+    ///
+    /// assert_eq!("number".to_string(), result);
+    ///
+    /// let result = diesel::select(json_typeof::<Json, _>(json!(true)))
+    ///     .get_result::<String>(connection)?;
+    ///
+    /// assert_eq!("boolean".to_string(), result);
+    ///
+    /// let result = diesel::select(json_typeof::<Json, _>(json!(null)))
+    ///     .get_result::<String>(connection)?;
+    ///
+    /// assert_eq!("null".to_string(), result);
+    /// #     Ok(())
+    /// # }
+    /// ```
+    fn json_typeof<E: JsonOrNullableJson + SingleValue>(e: E) -> Text;
+}
+
+#[cfg(feature = "postgres_backend")]
+define_sql_function! {
+    /// Returns the type of the top-level jsonb value as a text-string
+    ///
+    /// # Example
+    ///
+    /// ```rust
+    /// # include!("../../doctest_setup.rs");
+    /// #
+    /// # fn main() {
+    /// #     #[cfg(feature = "serde_json")]
+    /// #     run_test().unwrap();
+    /// # }
+    /// #
+    /// # #[cfg(feature = "serde_json")]
+    /// # fn run_test() -> QueryResult<()> {
+    /// #     use diesel::dsl::jsonb_typeof;
+    /// #     use serde_json::json;
+    /// #     use diesel::sql_types::Jsonb;
+    /// #     let connection = &mut establish_connection();
+    /// let result = diesel::select(jsonb_typeof::<Jsonb, _>(json!({"a": "b", "c": 1})))
+    ///     .get_result::<String>(connection)?;
+    ///
+    /// assert_eq!("object".to_string(), result);
+    ///
+    /// let result = diesel::select(jsonb_typeof::<Jsonb, _>(json!([1,2,3])))
+    ///     .get_result::<String>(connection)?;
+    ///
+    /// assert_eq!("array".to_string(), result);
+    ///
+    /// let result = diesel::select(jsonb_typeof::<Jsonb, _>(json!("abc")))
+    ///     .get_result::<String>(connection)?;
+    ///
+    /// assert_eq!("string".to_string(), result);
+    ///
+    /// let result = diesel::select(jsonb_typeof::<Jsonb, _>(json!(-123.4)))
+    ///     .get_result::<String>(connection)?;
+    ///
+    /// assert_eq!("number".to_string(), result);
+    ///
+    /// let result = diesel::select(jsonb_typeof::<Jsonb, _>(json!(true)))
+    ///     .get_result::<String>(connection)?;
+    ///
+    /// assert_eq!("boolean".to_string(), result);
+    ///
+    /// let result = diesel::select(jsonb_typeof::<Jsonb, _>(json!(null)))
+    ///     .get_result::<String>(connection)?;
+    ///
+    /// assert_eq!("null".to_string(), result);
+    /// #     Ok(())
+    /// # }
+    /// ```
+    fn jsonb_typeof<E: JsonbOrNullableJsonb + SingleValue>(e: E) -> Text;
 }