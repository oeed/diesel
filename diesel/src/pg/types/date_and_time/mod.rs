use std::ops::Add;

use crate::deserialize::{self, Defaultable, FromSql, FromSqlRow};
use crate::expression::AsExpression;
use crate::pg::{Pg, PgValue};
use crate::serialize::{self, IsNull, Output, ToSql};
use crate::sql_types::{self, Date, Interval, Time, Timestamp, Timestamptz};

#[cfg(feature = "chrono")]
mod chrono;
#[cfg(feature = "quickcheck")]
mod quickcheck_impls;
mod std_time;
#[cfg(feature = "time")]
mod time;

#[cfg(feature = "postgres_backend")]
#[derive(Debug, Clone, Copy, PartialEq, Eq, PartialOrd, Ord, AsExpression, FromSqlRow)]
#[diesel(sql_type = Timestamp)]
#[diesel(sql_type = Timestamptz)]
/// Timestamps are represented in Postgres as a 64 bit signed integer representing the number of
/// microseconds since January 1st 2000. This struct is a dumb wrapper type, meant only to indicate
/// the integer's meaning.
pub struct PgTimestamp(pub i64);

impl Defaultable for PgTimestamp {
    fn default_value() -> Self {
<<<<<<< HEAD
      PgTimestamp(0)
=======
        PgTimestamp(0)
>>>>>>> 6f09e2e4
    }
}

#[cfg(feature = "postgres_backend")]
#[derive(Debug, Clone, Copy, PartialEq, Eq, PartialOrd, Ord, AsExpression, FromSqlRow)]
#[diesel(sql_type = Date)]
/// Dates are represented in Postgres as a 32 bit signed integer representing the number of julian
/// days since January 1st 2000. This struct is a dumb wrapper type, meant only to indicate the
/// integer's meaning.
pub struct PgDate(pub i32);

impl Defaultable for PgDate {
    fn default_value() -> Self {
<<<<<<< HEAD
      PgDate(0)
=======
        PgDate(0)
>>>>>>> 6f09e2e4
    }
}

/// Time is represented in Postgres as a 64 bit signed integer representing the number of
/// microseconds since midnight. This struct is a dumb wrapper type, meant only to indicate the
/// integer's meaning.
#[cfg(feature = "postgres_backend")]
#[derive(Debug, Clone, Copy, PartialEq, Eq, PartialOrd, Ord, AsExpression, FromSqlRow)]
#[diesel(sql_type = Time)]
pub struct PgTime(pub i64);

impl Defaultable for PgTime {
    fn default_value() -> Self {
        PgTime(0)
    }
}

/// Intervals in Postgres are separated into 3 parts. A 64 bit integer representing time in
/// microseconds, a 32 bit integer representing number of days, and a 32 bit integer
/// representing number of months. This struct is a dumb wrapper type, meant only to indicate the
/// meaning of these parts.
#[cfg(feature = "postgres_backend")]
#[derive(Debug, Clone, Copy, PartialEq, Eq, AsExpression, FromSqlRow)]
#[diesel(sql_type = Interval)]
pub struct PgInterval {
    /// The number of whole microseconds
    pub microseconds: i64,
    /// The number of whole days
    pub days: i32,
    /// The number of whole months
    pub months: i32,
}

impl PgInterval {
    /// Constructs a new `PgInterval`
    ///
    /// No conversion occurs on the arguments. It is valid to provide a number
    /// of microseconds greater than the longest possible day, or a number of
    /// days greater than the longest possible month, as it is impossible to say
    /// how many months are in "40 days" without knowing a precise date.
    pub fn new(microseconds: i64, days: i32, months: i32) -> Self {
        PgInterval {
            microseconds,
            days,
            months,
        }
    }

    /// Equivalent to `new(microseconds, 0, 0)`
    pub fn from_microseconds(microseconds: i64) -> Self {
        Self::new(microseconds, 0, 0)
    }

    /// Equivalent to `new(0, days, 0)`
    pub fn from_days(days: i32) -> Self {
        Self::new(0, days, 0)
    }

    /// Equivalent to `new(0, 0, months)`
    pub fn from_months(months: i32) -> Self {
        Self::new(0, 0, months)
    }
}

#[cfg(feature = "postgres_backend")]
impl ToSql<sql_types::Timestamp, Pg> for PgTimestamp {
    fn to_sql<'b>(&'b self, out: &mut Output<'b, '_, Pg>) -> serialize::Result {
        ToSql::<sql_types::BigInt, Pg>::to_sql(&self.0, out)
    }
}

#[cfg(feature = "postgres_backend")]
impl FromSql<sql_types::Timestamp, Pg> for PgTimestamp {
    fn from_sql(bytes: PgValue<'_>) -> deserialize::Result<Self> {
        FromSql::<sql_types::BigInt, Pg>::from_sql(bytes).map(PgTimestamp)
    }
}

#[cfg(feature = "postgres_backend")]
impl ToSql<sql_types::Timestamptz, Pg> for PgTimestamp {
    fn to_sql<'b>(&'b self, out: &mut Output<'b, '_, Pg>) -> serialize::Result {
        ToSql::<sql_types::Timestamp, Pg>::to_sql(self, out)
    }
}

#[cfg(feature = "postgres_backend")]
impl FromSql<sql_types::Timestamptz, Pg> for PgTimestamp {
    fn from_sql(bytes: PgValue<'_>) -> deserialize::Result<Self> {
        FromSql::<sql_types::Timestamp, Pg>::from_sql(bytes)
    }
}

#[cfg(feature = "postgres_backend")]
impl ToSql<sql_types::Date, Pg> for PgDate {
    fn to_sql<'b>(&'b self, out: &mut Output<'b, '_, Pg>) -> serialize::Result {
        ToSql::<sql_types::Integer, Pg>::to_sql(&self.0, out)
    }
}

#[cfg(feature = "postgres_backend")]
impl FromSql<sql_types::Date, Pg> for PgDate {
    fn from_sql(bytes: PgValue<'_>) -> deserialize::Result<Self> {
        FromSql::<sql_types::Integer, Pg>::from_sql(bytes).map(PgDate)
    }
}

#[cfg(feature = "postgres_backend")]
impl ToSql<sql_types::Time, Pg> for PgTime {
    fn to_sql<'b>(&'b self, out: &mut Output<'b, '_, Pg>) -> serialize::Result {
        ToSql::<sql_types::BigInt, Pg>::to_sql(&self.0, out)
    }
}

#[cfg(feature = "postgres_backend")]
impl FromSql<sql_types::Time, Pg> for PgTime {
    fn from_sql(bytes: PgValue<'_>) -> deserialize::Result<Self> {
        FromSql::<sql_types::BigInt, Pg>::from_sql(bytes).map(PgTime)
    }
}

#[cfg(feature = "postgres_backend")]
impl ToSql<sql_types::Interval, Pg> for PgInterval {
    fn to_sql<'b>(&'b self, out: &mut Output<'b, '_, Pg>) -> serialize::Result {
        ToSql::<sql_types::BigInt, Pg>::to_sql(&self.microseconds, out)?;
        ToSql::<sql_types::Integer, Pg>::to_sql(&self.days, out)?;
        ToSql::<sql_types::Integer, Pg>::to_sql(&self.months, out)?;
        Ok(IsNull::No)
    }
}

#[cfg(feature = "postgres_backend")]
impl FromSql<sql_types::Interval, Pg> for PgInterval {
    fn from_sql(value: PgValue<'_>) -> deserialize::Result<Self> {
        Ok(PgInterval {
            microseconds: FromSql::<sql_types::BigInt, Pg>::from_sql(value.subslice(0..8))?,
            days: FromSql::<sql_types::Integer, Pg>::from_sql(value.subslice(8..12))?,
            months: FromSql::<sql_types::Integer, Pg>::from_sql(value.subslice(12..16))?,
        })
    }
}

impl Add<PgInterval> for PgInterval {
    type Output = PgInterval;

    fn add(self, other: PgInterval) -> Self::Output {
        PgInterval {
            microseconds: self.microseconds + other.microseconds,
            days: self.days + other.days,
            months: self.months + other.months,
        }
    }
}<|MERGE_RESOLUTION|>--- conflicted
+++ resolved
@@ -25,11 +25,7 @@
 
 impl Defaultable for PgTimestamp {
     fn default_value() -> Self {
-<<<<<<< HEAD
-      PgTimestamp(0)
-=======
         PgTimestamp(0)
->>>>>>> 6f09e2e4
     }
 }
 
@@ -43,11 +39,7 @@
 
 impl Defaultable for PgDate {
     fn default_value() -> Self {
-<<<<<<< HEAD
-      PgDate(0)
-=======
         PgDate(0)
->>>>>>> 6f09e2e4
     }
 }
 
