--- conflicted
+++ resolved
@@ -314,7 +314,6 @@
     )]
     type AliasSyntax;
 
-<<<<<<< HEAD
     /// Configures how this backend supports `FULL JOIN` clauses
     ///
     /// This allows backends to opt in to [`.full_join(rhs)`](crate::prelude::QueryDsl::full_join) support and to
@@ -333,7 +332,6 @@
         doc = "See [`sql_dialect::full_join`] for provided default implementations"
     )]
     type FullJoinSupport;
-=======
     /// Configures how this backend support the `GROUP` frame unit for window functions
     #[cfg_attr(
         feature = "i-implement-a-third-party-backend-and-opt-into-breaking-changes",
@@ -361,7 +359,6 @@
         doc = "See [`sql_dialect::built_in_window_function_require_order`] for provided default implementations"
     )]
     type BuiltInWindowFunctionRequireOrder;
->>>>>>> 6f09e2e4
 }
 
 /// This module contains all options provided by diesel to configure the [`SqlDialect`] trait.
@@ -585,7 +582,6 @@
         pub struct AsAliasSyntax;
     }
 
-<<<<<<< HEAD
     /// This module contains all reusable options to configure
     /// [`SqlDialect::FullJoinSupport`]
     #[diesel_derives::__diesel_public_if(
@@ -600,7 +596,8 @@
         /// Indicates that a backend does not support `FULL JOIN` clauses
         #[derive(Debug, Copy, Clone)]
         pub struct NoFullJoinSupport;
-=======
+    }
+
     /// This module contains all reusable options to configure [`SqlDialect::WindowFrameClauseGroupSupport`]
     #[diesel_derives::__diesel_public_if(
         feature = "i-implement-a-third-party-backend-and-opt-into-breaking-changes"
@@ -653,7 +650,6 @@
         /// for built-in window functions
         #[derive(Debug, Copy, Clone)]
         pub struct NoOrderRequired;
->>>>>>> 6f09e2e4
     }
 }
 
