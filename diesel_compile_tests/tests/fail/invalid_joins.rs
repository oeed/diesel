extern crate diesel;

use diesel::*;

table! {
    users {
        id -> Integer,
        name -> VarChar,
    }
}

table! {
    posts {
        id -> Integer,
        title -> Text,
        user_id -> Integer,
    }
}

table! {
    comments {
        id -> Integer,
        user_id -> Integer,
        post_id -> Integer,
        name -> Text,
    }
}

joinable!(posts -> users (user_id));
joinable!(comments -> users (user_id));
joinable!(comments -> posts (post_id));
allow_tables_to_appear_in_same_query!(posts, users, comments);

fn main() {}

fn invalid_inner_joins() {
    // This is a valid join
    let _ = users::table.inner_join(posts::table);

    // This fails, because we join the same table more than once
    let _ = users::table.inner_join(posts::table.inner_join(users::table));
    //~^ ERROR: type mismatch resolving `<Once as Plus<Once>>::Output == Once`
    //~| ERROR: type mismatch resolving `<Join<table, ..., ...> as AppearsInFromClause<...>>::Count == Once`

    // It also fails if we use an explicit on clause
    let _ = users::table
        .inner_join(posts::table.inner_join(users::table.on(posts::user_id.eq(users::id))));
    //~^ ERROR: type mismatch resolving `<Once as Plus<Once>>::Output == Once`
    //~| ERROR: type mismatch resolving `<Join<table, ..., ...> as AppearsInFromClause<...>>::Count == Once`

    // Also if we put the on clause on the first join
    let _ = users::table.inner_join(
        //~^ ERROR: type mismatch resolving `<Join<table, ..., ...> as AppearsInFromClause<...>>::Count == Once`
        posts::table
            .on(users::id.eq(posts::user_id))
            .inner_join(users::table),
        //~^^^ ERROR: type mismatch resolving `<Once as Plus<Once>>::Output == Once`
    );

    // it also fails if we join to another subjoin
    let _ = users::table
        .inner_join(comments::table)
        .inner_join(posts::table.inner_join(comments::table));
    //~^ ERROR: type mismatch resolving `<Once as Plus<Once>>::Output == Once`
}

fn invalid_left_joins() {
    // This is a valid join
    let _ = users::table.left_join(posts::table);

    // This fails, because we join the same table more than once
    let _ = users::table.left_join(posts::table.left_join(users::table));
    //~^ ERROR: type mismatch resolving `<Once as Plus<Once>>::Output == Once`
    //~| ERROR: type mismatch resolving `<Join<table, ..., ...> as AppearsInFromClause<...>>::Count == Once`

    // It also fails if we use an explicit on clause
    let _ = users::table
        .left_join(posts::table.left_join(users::table.on(posts::user_id.eq(users::id))));
    //~^ ERROR: type mismatch resolving `<Once as Plus<Once>>::Output == Once`
    //~| ERROR: type mismatch resolving `<Join<table, ..., ...> as AppearsInFromClause<...>>::Count == Once`

    // Also if we put the on clause on the first join
    let _ = users::table.left_join(
        //~^ ERROR: type mismatch resolving `<Join<table, ..., ...> as AppearsInFromClause<...>>::Count == Once`
        posts::table
            .on(users::id.eq(posts::user_id))
            .left_join(users::table),
        //~^^^ ERROR: type mismatch resolving `<Once as Plus<Once>>::Output == Once`
    );

    // it also fails if we join to another subjoin
<<<<<<< HEAD
    let _ = users::table.left_join(comments::table).left_join(posts::table.left_join(comments::table));
}

fn invalid_full_joins() {
  // This is a valid join
  let _ = users::table.full_join(posts::table);

  // This fails, because we join the same table more than once
  let _ = users::table.full_join(posts::table.full_join(users::table));

  // It also fails if we use an explicit on clause
  let _ = users::table.full_join(posts::table.full_join(users::table.on(posts::user_id.eq(users::id))));

  // Also if we put the on clause on the first join
  let _ = users::table.full_join(posts::table.on(users::id.eq(posts::user_id)).full_join(users::table));

  // it also fails if we join to another subjoin
  let _ = users::table.full_join(comments::table).full_join(posts::table.full_join(comments::table));
=======
    let _ = users::table
        .left_join(comments::table)
        .left_join(posts::table.left_join(comments::table));
    //~^ ERROR: type mismatch resolving `<Once as Plus<Once>>::Output == Once`
>>>>>>> 6f09e2e4
}<|MERGE_RESOLUTION|>--- conflicted
+++ resolved
@@ -89,8 +89,10 @@
     );
 
     // it also fails if we join to another subjoin
-<<<<<<< HEAD
-    let _ = users::table.left_join(comments::table).left_join(posts::table.left_join(comments::table));
+    let _ = users::table
+        .left_join(comments::table)
+        .left_join(posts::table.left_join(comments::table));
+    //~^ ERROR: type mismatch resolving `<Once as Plus<Once>>::Output == Once`
 }
 
 fn invalid_full_joins() {
@@ -108,10 +110,4 @@
 
   // it also fails if we join to another subjoin
   let _ = users::table.full_join(comments::table).full_join(posts::table.full_join(comments::table));
-=======
-    let _ = users::table
-        .left_join(comments::table)
-        .left_join(posts::table.left_join(comments::table));
-    //~^ ERROR: type mismatch resolving `<Once as Plus<Once>>::Output == Once`
->>>>>>> 6f09e2e4
 }